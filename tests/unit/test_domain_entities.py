--- conflicted
+++ resolved
@@ -19,11 +19,7 @@
     def test_create_user(self):
         """Test creating a valid user."""
         user = UserEntity(
-<<<<<<< HEAD
-            id=1,
-=======
             id=UUID.generate(),
->>>>>>> cc5699f8
             email=Email("test@example.com"),
             username="testuser",
             name="Test User",
@@ -39,11 +35,7 @@
         """Test user creation with invalid username."""
         with pytest.raises(ValueError):
             UserEntity(
-<<<<<<< HEAD
-                id=2,
-=======
                 id=UUID.generate(),
->>>>>>> cc5699f8
                 email=Email("test@example.com"),
                 username="ab",  # Too short
                 name="Test User",
@@ -53,11 +45,7 @@
     def test_user_deactivate(self):
         """Test deactivating a user."""
         user = UserEntity(
-<<<<<<< HEAD
-            id=3,
-=======
             id=UUID.generate(),
->>>>>>> cc5699f8
             email=Email("test@example.com"),
             username="testuser",
             name="Test User",
@@ -70,11 +58,7 @@
     def test_user_record_login(self):
         """Test recording user login."""
         user = UserEntity(
-<<<<<<< HEAD
-            id=4,
-=======
             id=UUID.generate(),
->>>>>>> cc5699f8
             email=Email("test@example.com"),
             username="testuser",
             name="Test User",
@@ -162,15 +146,9 @@
 
     def test_create_chatbot(self):
         """Test creating a valid chatbot."""
-<<<<<<< HEAD
-        chatbot = ChatbotEntity(
-            id=1,
-            workspace_id=1,
-=======
         chatbot = MessageEntity(
             id=UUID.generate(),
             workspace_id=UUID.generate(),
->>>>>>> cc5699f8
             name="Test Bot",
             description="A test chatbot",
             system_prompt="You are a helpful assistant"
@@ -183,15 +161,9 @@
     def test_invalid_temperature(self):
         """Test chatbot with invalid temperature."""
         with pytest.raises(ValueError):
-<<<<<<< HEAD
-            ChatbotEntity(
-                id=2,
-                workspace_id=1,
-=======
             MessageEntity(
                 id=UUID.generate(),
                 workspace_id=UUID.generate(),
->>>>>>> cc5699f8
                 name="Test Bot",
                 description="Test",
                 system_prompt="Test",
@@ -200,15 +172,9 @@
 
     def test_add_tool(self):
         """Test adding a tool to chatbot."""
-<<<<<<< HEAD
-        chatbot = ChatbotEntity(
-            id=3,
-            workspace_id=1,
-=======
         chatbot = MessageEntity(
             id=UUID.generate(),
             workspace_id=UUID.generate(),
->>>>>>> cc5699f8
             name="Test Bot",
             description="Test",
             system_prompt="Test"
