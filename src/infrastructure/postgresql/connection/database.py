"""
Database connection and session management.
"""

from sqlalchemy.ext.asyncio import create_async_engine, AsyncSession, async_sessionmaker
from sqlalchemy import create_engine
from sqlalchemy.orm import sessionmaker, Session
from typing import AsyncGenerator, Generator
from core.config import settings
from core.logger import logger


class DatabaseManager:
    """Manages database connections and sessions."""

    def __init__(self):
        self.engine = None
        self.session_factory = None
        self.sync_engine = None
        self.sync_session_factory = None

    def initialize(self):
        """Initialize database engine and session factory."""
        # Async engine
        database_url = (
            f"postgresql+asyncpg://{settings.DB_USER}:{settings.DB_PASSWORD}"
            f"@{settings.DB_HOST}:{settings.DB_PORT}/{settings.DB_NAME}"
        )

        # Sync engine URL
        sync_database_url = (
            f"postgresql://{settings.DB_USER}:{settings.DB_PASSWORD}"
            f"@{settings.DB_HOST}:{settings.DB_PORT}/{settings.DB_NAME}"
        )

        # Connect args for asyncpg - disable SSL for local development
        connect_args = {}
        if settings.ENVIRONMENT in ["development", "local"]:
            connect_args = {"ssl": "disable"}

        # Initialize async engine
        self.engine = create_async_engine(
            database_url,
            echo=settings.DEBUG,
            pool_size=20,
            max_overflow=30,
            pool_pre_ping=True,
            pool_recycle=3600,
            connect_args=connect_args
        )

        self.session_factory = async_sessionmaker(
            self.engine,
            class_=AsyncSession,
            expire_on_commit=False
        )

        # Initialize sync engine
        self.sync_engine = create_engine(
            sync_database_url,
            echo=settings.DEBUG,
            pool_size=20,
            max_overflow=30,
            pool_pre_ping=True,
            pool_recycle=3600
        )

        self.sync_session_factory = sessionmaker(
            self.sync_engine,
            expire_on_commit=False
        )

        logger.info("Database connection initialized")
    
    async def get_session(self) -> AsyncGenerator[AsyncSession, None]:
        """Get database session."""
        if not self.session_factory:
            self.initialize()

        async with self.session_factory() as session:
            try:
                yield session
<<<<<<< HEAD
                # Only commit if there are pending changes (write operations)
                if session.dirty or session.new or session.deleted:
                    await session.commit()
=======
                # Commit if there are any pending changes (write operations)
                # After flush(), objects are no longer in session.new, but they're still tracked
                # Check for new objects, modified objects, deleted objects, or if session is in a transaction
                # SQLAlchemy will only commit if there are actual changes
                if session.dirty or session.new or session.deleted:
                    await session.commit()
                elif session.in_transaction():
                    # If we're in a transaction but no obvious changes, check if session was used
                    # This handles cases where flush() was called but objects are no longer "new"
                    # SQLAlchemy tracks changes internally, so commit will only happen if needed
                    try:
                        await session.commit()
                    except Exception:
                        # If commit fails (e.g., no changes), that's okay - SQLAlchemy handles it
                        pass
>>>>>>> 2b6cb913
            except Exception as e:
                await session.rollback()
                logger.error(f"Database session error: {e}")
                raise
            finally:
                await session.close()
    
    def get_sync_session(self) -> Generator[Session, None, None]:
        """Get sync database session."""
        if not self.sync_session_factory:
            self.initialize()

        session = self.sync_session_factory()
        try:
            yield session
            # Only commit if there are pending changes (write operations)
            if session.dirty or session.new or session.deleted:
                session.commit()
        except Exception as e:
            session.rollback()
            logger.error(f"Database session error: {e}")
            raise
        finally:
            session.close()

    async def close(self):
        """Close database connections."""
        if self.engine:
            await self.engine.dispose()
            logger.info("Database connections closed (async)")
        if self.sync_engine:
            self.sync_engine.dispose()
            logger.info("Database connections closed (sync)")


# Global instance
db_manager = DatabaseManager()

# Helper functions for dependency injection
async def get_db_session() -> AsyncGenerator[AsyncSession, None]:
    """Get async database session for dependency injection."""
    async for session in db_manager.get_session():
        yield session


def get_sync_db_session() -> Generator[Session, None, None]:
    """Get sync database session for dependency injection."""
    yield from db_manager.get_sync_session()<|MERGE_RESOLUTION|>--- conflicted
+++ resolved
@@ -80,11 +80,6 @@
         async with self.session_factory() as session:
             try:
                 yield session
-<<<<<<< HEAD
-                # Only commit if there are pending changes (write operations)
-                if session.dirty or session.new or session.deleted:
-                    await session.commit()
-=======
                 # Commit if there are any pending changes (write operations)
                 # After flush(), objects are no longer in session.new, but they're still tracked
                 # Check for new objects, modified objects, deleted objects, or if session is in a transaction
@@ -100,7 +95,6 @@
                     except Exception:
                         # If commit fails (e.g., no changes), that's okay - SQLAlchemy handles it
                         pass
->>>>>>> 2b6cb913
             except Exception as e:
                 await session.rollback()
                 logger.error(f"Database session error: {e}")
