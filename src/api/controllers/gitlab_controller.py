"""
GitLab Controller - Admin-only sync with clean architecture.
"""

<<<<<<< HEAD
from fastapi import Depends, HTTPException, status, Query
=======
from fastapi import Depends, HTTPException, status
>>>>>>> 2b6cb913
from typing import List

from schemas.gitlab_schema import (
    SyncRepositoryRequest,
    SyncRepositoryResponse,
    GitLabRepositoryInfo,
    GitLabRepositoryListResponse,
<<<<<<< HEAD
    GitLabConnectionTestResponse,
    GitLabBranchListResponse
)

from api.middlewares.jwt_middleware import require_admin
from core.errors import BusinessRuleViolationError, ResourceNotFoundError
from core.dependencies import (
    get_test_gitlab_connection_use_case,
    get_fetch_gitlab_repositories_use_case,
    get_fetch_gitlab_branches_use_case,
=======
    GitLabConnectionTestResponse
)

from api.middlewares.jwt_middleware import require_admin
from core.dependencies import (
    get_test_gitlab_connection_use_case,
    get_fetch_gitlab_repositories_use_case,
>>>>>>> 2b6cb913
    get_sync_repository_use_case
)
from domain.entities.user import UserEntity
from core.logger import logger

<<<<<<< HEAD
# ============================================================================
# Controller Functions (Admin Only)
# ============================================================================
=======
# ============================================================================
# Controller Functions (Admin Only)
# ============================================================================
>>>>>>> 2b6cb913

async def sync_repository_admin(
    request: SyncRepositoryRequest,
    current_user: UserEntity = Depends(require_admin),
    sync_repository_use_case = Depends(get_sync_repository_use_case)
) -> SyncRepositoryResponse:
<<<<<<< HEAD
    """
    Sync a GitLab repository (Admin only).

    This endpoint uses the SyncRepositoryUseCase to handle all business logic
    for syncing GitLab repositories with knowledge bases.

    Args:
        request: Sync request with repository_url and chatbot_id
        current_user: Authenticated admin user
        sync_repository_use_case: Use case for repository synchronization

    Returns:
        Sync result with statistics
    """
    try:
        # Execute the sync repository use case
        result = await sync_repository_use_case.execute(request, current_user.id)

        return SyncRepositoryResponse(
            success=result["success"],
            repository=result["repository"],  # Fixed: use "repository" not "repository_name"
            repository_id=result["repository_id"],
            knowledge_base_id=result["knowledge_base_id"],
            knowledge_base_name=result["knowledge_base_name"],
            files_processed=result["files_processed"],
            files_succeeded=result["files_succeeded"],
            files_failed=result["files_failed"],
            total_embeddings=result["total_embeddings"]
        )

    except HTTPException:
        raise
    except ValueError as e:
        raise HTTPException(
            status_code=status.HTTP_400_BAD_REQUEST,
            detail=str(e)
        )
    except Exception as e:
        logger.error(f"Failed to sync repository: {str(e)}")
        raise HTTPException(
            status_code=status.HTTP_500_INTERNAL_SERVER_ERROR,
            detail=f"Failed to sync repository: {str(e)}"
        )


async def test_gitlab_connection_admin(
    connector_id: int = Query(..., description="GitLab connector ID to test"),
    current_user: UserEntity = Depends(require_admin),
    test_gitlab_connection_use_case = Depends(get_test_gitlab_connection_use_case)
) -> GitLabConnectionTestResponse:
    """
    Test GitLab connection using GitLab use cases.

    Args:
        connector_id: GitLab connector ID to test

    Returns:
        GitLab connection test result with user information

    Raises:
        ResourceNotFoundError: If connector not found (404)
        BusinessRuleViolationError: If connector not active or wrong type (400)
    """
    result = test_gitlab_connection_use_case.execute(connector_id=connector_id)

    if result["success"]:
        return GitLabConnectionTestResponse(
            success=True,
            message="Connection successful"
        )
    else:
        return GitLabConnectionTestResponse(
            success=False,
            message=result["message"]
        )


async def fetch_gitlab_repositories_admin(
    connector_id: int,
    current_user: UserEntity = Depends(require_admin),
    fetch_gitlab_repositories_use_case = Depends(get_fetch_gitlab_repositories_use_case)
) -> GitLabRepositoryListResponse:
    """
    Fetch all repositories from GitLab API using a specific connector (Admin only).

    This endpoint fetches repositories from GitLab but does NOT save them to database.
    Use this to browse available repositories before syncing.

    Args:
        connector_id: GitLab connector ID to use for fetching repositories
        current_user: Authenticated admin user
        fetch_gitlab_repositories_use_case: Use case for fetching repositories

    Returns:
        List of GitLab repositories with metadata
    """
    try:
        # Use GitLab use case to fetch all repositories with specific connector
        result = fetch_gitlab_repositories_use_case.execute(
            connector_id=connector_id
        )

        # Transform to response model
        repo_infos = [
            GitLabRepositoryInfo(**repo)
            for repo in result["repositories"]
        ]

        logger.info(f"Returning {len(repo_infos)} repositories to client")

        return GitLabRepositoryListResponse(
            repositories=repo_infos,
            total=len(repo_infos),
=======
    """
    Sync a GitLab repository (Admin only).

    This endpoint uses the SyncRepositoryUseCase to handle all business logic
    for syncing GitLab repositories with knowledge bases.

    Args:
        request: Sync request with repository_url and chatbot_id
        current_user: Authenticated admin user
        sync_repository_use_case: Use case for repository synchronization

    Returns:
        Sync result with statistics
    """
    try:
        logger.info(f"Admin sync for GitLab repository URL: {request.repository_url}")
        
        # Execute the sync repository use case
        result = await sync_repository_use_case.execute(request, current_user.id)
        
        return SyncRepositoryResponse(
            success=result["success"],
            repository=result["repository_name"],
            repository_id=result["repository_id"],
            knowledge_base_id=result["knowledge_base_id"],
            knowledge_base_name=result["knowledge_base_name"],
            files_processed=result["files_processed"],
            files_succeeded=result["files_succeeded"],
            files_failed=result["files_failed"],
            total_embeddings=result["total_embeddings"]
        )

    except HTTPException:
        raise
    except ValueError as e:
        raise HTTPException(
            status_code=status.HTTP_400_BAD_REQUEST,
            detail=str(e)
        )
    except Exception as e:
        logger.error(f"Failed to sync repository: {str(e)}")
        raise HTTPException(
            status_code=status.HTTP_500_INTERNAL_SERVER_ERROR,
            detail=f"Failed to sync repository: {str(e)}"
        )


async def test_gitlab_connection_admin(
    current_user: UserEntity = Depends(require_admin),
    test_gitlab_connection_use_case = Depends(get_test_gitlab_connection_use_case)
) -> GitLabConnectionTestResponse:
    """
    Test GitLab connection using GitLab use cases.
    
    Returns:
        GitLab connection test result with user information
    """
    try:
        result = test_gitlab_connection_use_case.execute()

        if result["success"]:
            logger.info(f"GitLab connection test successful: {result['details'].get('user', 'Unknown')}")
            
            # Convert to response schema
            details = result["details"]
            return GitLabConnectionTestResponse(
                success=True,
                user_id=str(details.get("id", "")),
                username=details.get("username"),
                name=details.get("name"),
                email=details.get("email"),
                message="Connection successful"
            )
        else:
            return GitLabConnectionTestResponse(
                success=False,
                message=result["message"]
            )

    except Exception as e:
        logger.error(f"GitLab connection failed: {str(e)}")
        return GitLabConnectionTestResponse(
            success=False,
            message=f"GitLab connection failed: {str(e)}"
        )


async def fetch_gitlab_repositories_admin(
    connector_id: int,
    per_page: int = 20,
    page: int = 1,
    current_user: UserEntity = Depends(require_admin),
    fetch_gitlab_repositories_use_case = Depends(get_fetch_gitlab_repositories_use_case)
) -> GitLabRepositoryListResponse:
    """
    Fetch all repositories from GitLab API using a specific connector (Admin only).

    This endpoint fetches repositories from GitLab but does NOT save them to database.
    Use this to browse available repositories before syncing.

    Args:
        connector_id: GitLab connector ID to use for fetching repositories
        per_page: Number of repositories per page (1-100, default 20)
        page: Page number to fetch (starting from 1, default 1)
        current_user: Authenticated admin user
        fetch_gitlab_repositories_use_case: Use case for fetching repositories

    Returns:
        List of GitLab repositories with metadata
    """
    try:
        logger.info(f"Admin fetching GitLab repositories - connector_id: {connector_id}, page {page}, per_page {per_page}")

        # Use GitLab use case to fetch repositories with specific connector
        result = fetch_gitlab_repositories_use_case.execute(
            connector_id=connector_id,
            per_page=per_page, 
            page=page
        )
        logger.info("GitLab repositories fetched successfully via GitLab use cases")

        # Transform to response model
        repo_infos = [
            GitLabRepositoryInfo(**repo)
            for repo in result["repositories"]
        ]

        logger.info(f"Returning {len(repo_infos)} repositories to client")

        return GitLabRepositoryListResponse(
            repositories=repo_infos,
            total=len(repo_infos),
            page=page,
            per_page=per_page
>>>>>>> 2b6cb913
        )

    except HTTPException:
        raise
    except ValueError as e:
        logger.error(f"Validation error: {str(e)}")
<<<<<<< HEAD
        raise HTTPException(
            status_code=status.HTTP_400_BAD_REQUEST,
            detail=str(e)
        )
    except Exception as e:
        logger.error(f"Unexpected error fetching GitLab repositories: {str(e)}", exc_info=True)
        raise HTTPException(
            status_code=status.HTTP_500_INTERNAL_SERVER_ERROR,
            detail=f"Failed to fetch GitLab repositories: {str(e)}"
        )


async def fetch_gitlab_branches_admin(
    project_id: int = Query(..., description="GitLab project ID (numeric ID from GitLab API)"),
    connector_id: int = Query(..., description="GitLab connector ID to use"),
    current_user: UserEntity = Depends(require_admin),
    fetch_gitlab_branches_use_case = Depends(get_fetch_gitlab_branches_use_case)
) -> GitLabBranchListResponse:
    """
    Fetch branches from a GitLab project using project ID and connector (Admin only).

    This endpoint fetches all branch names from a specific GitLab project.

    Args:
        project_id: GitLab project ID (numeric ID from GitLab API)
        connector_id: GitLab connector ID to use for connection
        current_user: Authenticated admin user
        fetch_gitlab_branches_use_case: Use case for fetching branches

    Returns:
        List of branch names

    Raises:
        ResourceNotFoundError: If connector not found
        BusinessRuleViolationError: If connector validation fails
        ValueError: If project or branches not found
    """
    result = fetch_gitlab_branches_use_case.execute(
        connector_id=connector_id,
        project_id=project_id
    )

    return GitLabBranchListResponse(
        branches=result["branches"]
    )
=======
        raise HTTPException(
            status_code=status.HTTP_400_BAD_REQUEST,
            detail=str(e)
        )
    except Exception as e:
        logger.error(f"Unexpected error fetching GitLab repositories: {str(e)}", exc_info=True)
        raise HTTPException(
            status_code=status.HTTP_500_INTERNAL_SERVER_ERROR,
            detail=f"Failed to fetch GitLab repositories: {str(e)}"
        )
>>>>>>> 2b6cb913
<|MERGE_RESOLUTION|>--- conflicted
+++ resolved
@@ -2,11 +2,7 @@
 GitLab Controller - Admin-only sync with clean architecture.
 """
 
-<<<<<<< HEAD
 from fastapi import Depends, HTTPException, status, Query
-=======
-from fastapi import Depends, HTTPException, status
->>>>>>> 2b6cb913
 from typing import List
 
 from schemas.gitlab_schema import (
@@ -14,7 +10,6 @@
     SyncRepositoryResponse,
     GitLabRepositoryInfo,
     GitLabRepositoryListResponse,
-<<<<<<< HEAD
     GitLabConnectionTestResponse,
     GitLabBranchListResponse
 )
@@ -25,36 +20,20 @@
     get_test_gitlab_connection_use_case,
     get_fetch_gitlab_repositories_use_case,
     get_fetch_gitlab_branches_use_case,
-=======
-    GitLabConnectionTestResponse
-)
-
-from api.middlewares.jwt_middleware import require_admin
-from core.dependencies import (
-    get_test_gitlab_connection_use_case,
-    get_fetch_gitlab_repositories_use_case,
->>>>>>> 2b6cb913
     get_sync_repository_use_case
 )
 from domain.entities.user import UserEntity
 from core.logger import logger
 
-<<<<<<< HEAD
 # ============================================================================
 # Controller Functions (Admin Only)
 # ============================================================================
-=======
-# ============================================================================
-# Controller Functions (Admin Only)
-# ============================================================================
->>>>>>> 2b6cb913
 
 async def sync_repository_admin(
     request: SyncRepositoryRequest,
     current_user: UserEntity = Depends(require_admin),
     sync_repository_use_case = Depends(get_sync_repository_use_case)
 ) -> SyncRepositoryResponse:
-<<<<<<< HEAD
     """
     Sync a GitLab repository (Admin only).
 
@@ -168,149 +147,12 @@
         return GitLabRepositoryListResponse(
             repositories=repo_infos,
             total=len(repo_infos),
-=======
-    """
-    Sync a GitLab repository (Admin only).
-
-    This endpoint uses the SyncRepositoryUseCase to handle all business logic
-    for syncing GitLab repositories with knowledge bases.
-
-    Args:
-        request: Sync request with repository_url and chatbot_id
-        current_user: Authenticated admin user
-        sync_repository_use_case: Use case for repository synchronization
-
-    Returns:
-        Sync result with statistics
-    """
-    try:
-        logger.info(f"Admin sync for GitLab repository URL: {request.repository_url}")
-        
-        # Execute the sync repository use case
-        result = await sync_repository_use_case.execute(request, current_user.id)
-        
-        return SyncRepositoryResponse(
-            success=result["success"],
-            repository=result["repository_name"],
-            repository_id=result["repository_id"],
-            knowledge_base_id=result["knowledge_base_id"],
-            knowledge_base_name=result["knowledge_base_name"],
-            files_processed=result["files_processed"],
-            files_succeeded=result["files_succeeded"],
-            files_failed=result["files_failed"],
-            total_embeddings=result["total_embeddings"]
-        )
-
-    except HTTPException:
-        raise
-    except ValueError as e:
-        raise HTTPException(
-            status_code=status.HTTP_400_BAD_REQUEST,
-            detail=str(e)
-        )
-    except Exception as e:
-        logger.error(f"Failed to sync repository: {str(e)}")
-        raise HTTPException(
-            status_code=status.HTTP_500_INTERNAL_SERVER_ERROR,
-            detail=f"Failed to sync repository: {str(e)}"
-        )
-
-
-async def test_gitlab_connection_admin(
-    current_user: UserEntity = Depends(require_admin),
-    test_gitlab_connection_use_case = Depends(get_test_gitlab_connection_use_case)
-) -> GitLabConnectionTestResponse:
-    """
-    Test GitLab connection using GitLab use cases.
-    
-    Returns:
-        GitLab connection test result with user information
-    """
-    try:
-        result = test_gitlab_connection_use_case.execute()
-
-        if result["success"]:
-            logger.info(f"GitLab connection test successful: {result['details'].get('user', 'Unknown')}")
-            
-            # Convert to response schema
-            details = result["details"]
-            return GitLabConnectionTestResponse(
-                success=True,
-                user_id=str(details.get("id", "")),
-                username=details.get("username"),
-                name=details.get("name"),
-                email=details.get("email"),
-                message="Connection successful"
-            )
-        else:
-            return GitLabConnectionTestResponse(
-                success=False,
-                message=result["message"]
-            )
-
-    except Exception as e:
-        logger.error(f"GitLab connection failed: {str(e)}")
-        return GitLabConnectionTestResponse(
-            success=False,
-            message=f"GitLab connection failed: {str(e)}"
-        )
-
-
-async def fetch_gitlab_repositories_admin(
-    connector_id: int,
-    per_page: int = 20,
-    page: int = 1,
-    current_user: UserEntity = Depends(require_admin),
-    fetch_gitlab_repositories_use_case = Depends(get_fetch_gitlab_repositories_use_case)
-) -> GitLabRepositoryListResponse:
-    """
-    Fetch all repositories from GitLab API using a specific connector (Admin only).
-
-    This endpoint fetches repositories from GitLab but does NOT save them to database.
-    Use this to browse available repositories before syncing.
-
-    Args:
-        connector_id: GitLab connector ID to use for fetching repositories
-        per_page: Number of repositories per page (1-100, default 20)
-        page: Page number to fetch (starting from 1, default 1)
-        current_user: Authenticated admin user
-        fetch_gitlab_repositories_use_case: Use case for fetching repositories
-
-    Returns:
-        List of GitLab repositories with metadata
-    """
-    try:
-        logger.info(f"Admin fetching GitLab repositories - connector_id: {connector_id}, page {page}, per_page {per_page}")
-
-        # Use GitLab use case to fetch repositories with specific connector
-        result = fetch_gitlab_repositories_use_case.execute(
-            connector_id=connector_id,
-            per_page=per_page, 
-            page=page
-        )
-        logger.info("GitLab repositories fetched successfully via GitLab use cases")
-
-        # Transform to response model
-        repo_infos = [
-            GitLabRepositoryInfo(**repo)
-            for repo in result["repositories"]
-        ]
-
-        logger.info(f"Returning {len(repo_infos)} repositories to client")
-
-        return GitLabRepositoryListResponse(
-            repositories=repo_infos,
-            total=len(repo_infos),
-            page=page,
-            per_page=per_page
->>>>>>> 2b6cb913
         )
 
     except HTTPException:
         raise
     except ValueError as e:
         logger.error(f"Validation error: {str(e)}")
-<<<<<<< HEAD
         raise HTTPException(
             status_code=status.HTTP_400_BAD_REQUEST,
             detail=str(e)
@@ -355,16 +197,4 @@
 
     return GitLabBranchListResponse(
         branches=result["branches"]
-    )
-=======
-        raise HTTPException(
-            status_code=status.HTTP_400_BAD_REQUEST,
-            detail=str(e)
-        )
-    except Exception as e:
-        logger.error(f"Unexpected error fetching GitLab repositories: {str(e)}", exc_info=True)
-        raise HTTPException(
-            status_code=status.HTTP_500_INTERNAL_SERVER_ERROR,
-            detail=f"Failed to fetch GitLab repositories: {str(e)}"
-        )
->>>>>>> 2b6cb913
+    )