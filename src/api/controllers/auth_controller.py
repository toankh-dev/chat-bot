"""Authentication controller."""

from fastapi import Depends, status
<<<<<<< HEAD
from schemas.auth_schema import LoginRequest, LoginResponse, RegisterRequest, LogoutResponse
=======
from schemas.auth_schema import LoginRequest, LoginResponse, RegisterRequest
>>>>>>> cc5699f8
from usecases.auth_use_cases import LoginUseCase, RegisterUseCase
from core.dependencies import get_login_use_case, get_register_use_case
from api.middlewares.jwt_middleware import get_current_user
from domain.entities.user import UserEntity


async def login(
    request: LoginRequest,
    use_case: LoginUseCase = Depends(get_login_use_case)
) -> LoginResponse:
    """
    Authenticate user and return JWT tokens.

    Args:
        request: Login credentials
        use_case: Login use case instance

    Returns:
        LoginResponse: Access and refresh tokens
    """
    return await use_case.execute(request)


async def register(
    request: RegisterRequest,
    use_case: RegisterUseCase = Depends(get_register_use_case)
) -> LoginResponse:
    """
    Register a new user.

    Args:
        request: Registration data
        use_case: Register use case instance

    Returns:
        LoginResponse: Access and refresh tokens for new user
    """
    return await use_case.execute(request)


async def logout(
    current_user: UserEntity = Depends(get_current_user)
<<<<<<< HEAD
) -> LogoutResponse:
=======
) -> dict:
>>>>>>> cc5699f8
    """
    Logout current user.

    In a stateless JWT system, logout is handled client-side by removing the token.
    This endpoint confirms the logout action and can be extended with token blacklisting
    if needed in the future.

    Args:
        current_user: Authenticated user

    Returns:
        LogoutResponse: Logout confirmation message
    """
    return LogoutResponse(
        message="Successfully logged out",
        user_id=current_user.id
    )<|MERGE_RESOLUTION|>--- conflicted
+++ resolved
@@ -1,11 +1,7 @@
 """Authentication controller."""
 
-from fastapi import Depends, status
-<<<<<<< HEAD
+from fastapi import Depends
 from schemas.auth_schema import LoginRequest, LoginResponse, RegisterRequest, LogoutResponse
-=======
-from schemas.auth_schema import LoginRequest, LoginResponse, RegisterRequest
->>>>>>> cc5699f8
 from usecases.auth_use_cases import LoginUseCase, RegisterUseCase
 from core.dependencies import get_login_use_case, get_register_use_case
 from api.middlewares.jwt_middleware import get_current_user
@@ -48,11 +44,7 @@
 
 async def logout(
     current_user: UserEntity = Depends(get_current_user)
-<<<<<<< HEAD
 ) -> LogoutResponse:
-=======
-) -> dict:
->>>>>>> cc5699f8
     """
     Logout current user.
 
