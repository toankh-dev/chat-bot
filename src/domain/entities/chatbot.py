"""
Chatbot domain entity.
"""

from dataclasses import dataclass, field
<<<<<<< HEAD
from datetime import datetime, timezone
from typing import List, Optional
from decimal import Decimal
=======
from datetime import datetime, UTC
from typing import List, Optional
>>>>>>> cc5699f8


@dataclass
class ChatbotEntity:
    """
    Chatbot entity representing an AI assistant configuration.

    Attributes:
<<<<<<< HEAD
        id: Unique chatbot identifier
=======
        id: Unique chatbot identifier (integer)
        workspace_id: Parent workspace ID (integer, using created_by as workspace for now)
>>>>>>> cc5699f8
        name: Chatbot name
        description: Chatbot description
        model: AI model identifier
        temperature: Model temperature (0.0-2.0)
        max_tokens: Maximum tokens for response
        top_p: Nucleus sampling parameter (0.0-1.0)
        system_prompt: System prompt for the AI model
        welcome_message: First message sent to users
        fallback_message: Response when API fails
        max_conversation_length: Messages to remember in context
        enable_function_calling: Allow AI to use available tools
        created_by: Admin who created this chatbot
        status: active, disabled, archived
        created_at: Creation timestamp
        updated_at: Last update timestamp
    """

<<<<<<< HEAD
    id: Optional[int]
    name: str
    description: Optional[str]
    model: str
    temperature: Decimal = Decimal("0.7")
    max_tokens: int = 2048
    top_p: Decimal = Decimal("1.0")
    system_prompt: Optional[str] = None
    welcome_message: Optional[str] = None
    fallback_message: Optional[str] = None
    max_conversation_length: int = 50
    enable_function_calling: bool = True
    created_by: int = 1
    status: str = "active"
    created_at: datetime = field(default_factory=datetime.now)
    updated_at: datetime = field(default_factory=datetime.now)
=======
    id: int
    workspace_id: int
    name: str
    description: str
    system_prompt: str
    model_id: str = "anthropic.claude-3-sonnet-20240229-v1:0"
    temperature: float = 0.7
    max_tokens: int = 4096
    tools: List[str] = field(default_factory=list)
    is_active: bool = True
    created_at: datetime = field(default_factory=lambda: datetime.now(UTC))
    updated_at: datetime = field(default_factory=lambda: datetime.now(UTC))
>>>>>>> cc5699f8

    def __post_init__(self):
        """Validate chatbot invariants."""
        if len(self.name) < 3:
            raise ValueError("Chatbot name must be at least 3 characters")
        if not Decimal("0.0") <= self.temperature <= Decimal("2.0"):
            raise ValueError("Temperature must be between 0.0 and 2.0")
        if self.max_tokens < 1:
            raise ValueError("Max tokens must be positive")
        if not Decimal("0.0") <= self.top_p <= Decimal("1.0"):
            raise ValueError("Top p must be between 0.0 and 1.0")

    def deactivate(self) -> None:
        """Deactivate chatbot."""
<<<<<<< HEAD
        self.status = "disabled"
        self.updated_at = datetime.now()

    def activate(self) -> None:
        """Activate chatbot."""
        self.status = "active"
        self.updated_at = datetime.now()

    def archive(self) -> None:
        """Archive chatbot."""
        self.status = "archived"
        self.updated_at = datetime.now()

    @property
    def is_active(self) -> bool:
        """Check if chatbot is active (for backward compatibility)."""
        return self.status == "active"
=======
        self.is_active = False
        self.updated_at = datetime.now(UTC)

    def activate(self) -> None:
        """Activate chatbot."""
        self.is_active = True
        self.updated_at = datetime.now(UTC)
>>>>>>> cc5699f8

    def update_config(
        self,
        system_prompt: Optional[str] = None,
        temperature: Optional[Decimal] = None,
        max_tokens: Optional[int] = None,
        top_p: Optional[Decimal] = None
    ) -> None:
        """Update chatbot configuration."""
        if system_prompt is not None:
            self.system_prompt = system_prompt
        if temperature is not None:
            if not Decimal("0.0") <= temperature <= Decimal("2.0"):
                raise ValueError("Temperature must be between 0.0 and 2.0")
            self.temperature = temperature
        if max_tokens is not None:
            if max_tokens < 1:
                raise ValueError("Max tokens must be positive")
            self.max_tokens = max_tokens
<<<<<<< HEAD
        if top_p is not None:
            if not Decimal("0.0") <= top_p <= Decimal("1.0"):
                raise ValueError("Top p must be between 0.0 and 1.0")
            self.top_p = top_p
        self.updated_at = datetime.now()
=======
        self.updated_at = datetime.now(UTC)

    def add_tool(self, tool_id: str) -> None:
        """Add a tool to the chatbot."""
        if tool_id not in self.tools:
            self.tools.append(tool_id)
            self.updated_at = datetime.now(UTC)

    def remove_tool(self, tool_id: str) -> None:
        """Remove a tool from the chatbot."""
        if tool_id in self.tools:
            self.tools.remove(tool_id)
            self.updated_at = datetime.now(UTC)
>>>>>>> cc5699f8

    def to_dict(self) -> dict:
        """Convert to dictionary."""
        return {
            "id": self.id,
<<<<<<< HEAD
=======
            "workspace_id": self.workspace_id,
>>>>>>> cc5699f8
            "name": self.name,
            "description": self.description,
            "model": self.model,
            "temperature": self.temperature,
            "max_tokens": self.max_tokens,
            "top_p": self.top_p,
            "system_prompt": self.system_prompt,
            "welcome_message": self.welcome_message,
            "fallback_message": self.fallback_message,
            "max_conversation_length": self.max_conversation_length,
            "enable_function_calling": self.enable_function_calling,
            "created_by": self.created_by,
            "status": self.status,
            "created_at": self.created_at.isoformat(),
            "updated_at": self.updated_at.isoformat()
        }


# Backwards compatibility alias
Chatbot = ChatbotEntity<|MERGE_RESOLUTION|>--- conflicted
+++ resolved
@@ -3,14 +3,9 @@
 """
 
 from dataclasses import dataclass, field
-<<<<<<< HEAD
-from datetime import datetime, timezone
+from datetime import datetime, UTC
+from decimal import Decimal
 from typing import List, Optional
-from decimal import Decimal
-=======
-from datetime import datetime, UTC
-from typing import List, Optional
->>>>>>> cc5699f8
 
 
 @dataclass
@@ -19,15 +14,10 @@
     Chatbot entity representing an AI assistant configuration.
 
     Attributes:
-<<<<<<< HEAD
-        id: Unique chatbot identifier
-=======
         id: Unique chatbot identifier (integer)
-        workspace_id: Parent workspace ID (integer, using created_by as workspace for now)
->>>>>>> cc5699f8
         name: Chatbot name
         description: Chatbot description
-        model: AI model identifier
+        model_id: Foreign key to AI models table (integer)
         temperature: Model temperature (0.0-2.0)
         max_tokens: Maximum tokens for response
         top_p: Nucleus sampling parameter (0.0-1.0)
@@ -42,130 +32,92 @@
         updated_at: Last update timestamp
     """
 
-<<<<<<< HEAD
-    id: Optional[int]
+    id: int
     name: str
-    description: Optional[str]
-    model: str
-    temperature: Decimal = Decimal("0.7")
+    description: str
+    model_id: int
+    temperature: float = 0.7
     max_tokens: int = 2048
-    top_p: Decimal = Decimal("1.0")
-    system_prompt: Optional[str] = None
-    welcome_message: Optional[str] = None
-    fallback_message: Optional[str] = None
+    top_p: float = 1.0
+    system_prompt: str = ""
+    welcome_message: str = ""
+    fallback_message: str = ""
     max_conversation_length: int = 50
     enable_function_calling: bool = True
-    created_by: int = 1
+    created_by: int = None
     status: str = "active"
-    created_at: datetime = field(default_factory=datetime.now)
-    updated_at: datetime = field(default_factory=datetime.now)
-=======
-    id: int
-    workspace_id: int
-    name: str
-    description: str
-    system_prompt: str
-    model_id: str = "anthropic.claude-3-sonnet-20240229-v1:0"
-    temperature: float = 0.7
-    max_tokens: int = 4096
-    tools: List[str] = field(default_factory=list)
-    is_active: bool = True
     created_at: datetime = field(default_factory=lambda: datetime.now(UTC))
     updated_at: datetime = field(default_factory=lambda: datetime.now(UTC))
->>>>>>> cc5699f8
 
     def __post_init__(self):
         """Validate chatbot invariants."""
         if len(self.name) < 3:
             raise ValueError("Chatbot name must be at least 3 characters")
-        if not Decimal("0.0") <= self.temperature <= Decimal("2.0"):
+        if not 0.0 <= self.temperature <= 2.0:
             raise ValueError("Temperature must be between 0.0 and 2.0")
         if self.max_tokens < 1:
             raise ValueError("Max tokens must be positive")
-        if not Decimal("0.0") <= self.top_p <= Decimal("1.0"):
+        if not 0.0 <= self.top_p <= 1.0:
             raise ValueError("Top p must be between 0.0 and 1.0")
 
     def deactivate(self) -> None:
         """Deactivate chatbot."""
-<<<<<<< HEAD
         self.status = "disabled"
-        self.updated_at = datetime.now()
+        self.updated_at = datetime.now(UTC)
 
     def activate(self) -> None:
         """Activate chatbot."""
         self.status = "active"
-        self.updated_at = datetime.now()
-
-    def archive(self) -> None:
-        """Archive chatbot."""
-        self.status = "archived"
-        self.updated_at = datetime.now()
-
+        self.updated_at = datetime.now(UTC)
+        
     @property
     def is_active(self) -> bool:
-        """Check if chatbot is active (for backward compatibility)."""
+        """Check if chatbot is active."""
         return self.status == "active"
-=======
-        self.is_active = False
-        self.updated_at = datetime.now(UTC)
-
-    def activate(self) -> None:
-        """Activate chatbot."""
-        self.is_active = True
-        self.updated_at = datetime.now(UTC)
->>>>>>> cc5699f8
 
     def update_config(
         self,
         system_prompt: Optional[str] = None,
-        temperature: Optional[Decimal] = None,
+        temperature: Optional[float] = None,
         max_tokens: Optional[int] = None,
-        top_p: Optional[Decimal] = None
+        top_p: Optional[float] = None,
+        welcome_message: Optional[str] = None,
+        fallback_message: Optional[str] = None,
+        max_conversation_length: Optional[int] = None,
+        enable_function_calling: Optional[bool] = None
     ) -> None:
         """Update chatbot configuration."""
         if system_prompt is not None:
             self.system_prompt = system_prompt
         if temperature is not None:
-            if not Decimal("0.0") <= temperature <= Decimal("2.0"):
+            if not 0.0 <= temperature <= 2.0:
                 raise ValueError("Temperature must be between 0.0 and 2.0")
             self.temperature = temperature
         if max_tokens is not None:
             if max_tokens < 1:
                 raise ValueError("Max tokens must be positive")
             self.max_tokens = max_tokens
-<<<<<<< HEAD
         if top_p is not None:
-            if not Decimal("0.0") <= top_p <= Decimal("1.0"):
+            if not 0.0 <= top_p <= 1.0:
                 raise ValueError("Top p must be between 0.0 and 1.0")
             self.top_p = top_p
-        self.updated_at = datetime.now()
-=======
+        if welcome_message is not None:
+            self.welcome_message = welcome_message
+        if fallback_message is not None:
+            self.fallback_message = fallback_message
+        if max_conversation_length is not None:
+            self.max_conversation_length = max_conversation_length
+        if enable_function_calling is not None:
+            self.enable_function_calling = enable_function_calling
         self.updated_at = datetime.now(UTC)
-
-    def add_tool(self, tool_id: str) -> None:
-        """Add a tool to the chatbot."""
-        if tool_id not in self.tools:
-            self.tools.append(tool_id)
-            self.updated_at = datetime.now(UTC)
-
-    def remove_tool(self, tool_id: str) -> None:
-        """Remove a tool from the chatbot."""
-        if tool_id in self.tools:
-            self.tools.remove(tool_id)
-            self.updated_at = datetime.now(UTC)
->>>>>>> cc5699f8
 
     def to_dict(self) -> dict:
         """Convert to dictionary."""
         return {
             "id": self.id,
-<<<<<<< HEAD
-=======
-            "workspace_id": self.workspace_id,
->>>>>>> cc5699f8
             "name": self.name,
             "description": self.description,
-            "model": self.model,
+            "model_id": self.model_id,
             "temperature": self.temperature,
             "max_tokens": self.max_tokens,
             "top_p": self.top_p,
@@ -176,6 +128,7 @@
             "enable_function_calling": self.enable_function_calling,
             "created_by": self.created_by,
             "status": self.status,
+            "is_active": self.is_active,
             "created_at": self.created_at.isoformat(),
             "updated_at": self.updated_at.isoformat()
         }
