--- conflicted
+++ resolved
@@ -3,11 +3,7 @@
 """
 
 from dataclasses import dataclass, field
-<<<<<<< HEAD
-from datetime import datetime, timezone
-=======
 from datetime import datetime, UTC
->>>>>>> cc5699f8
 from typing import Set
 from ..value_objects.uuid_vo import UUID
 
@@ -30,13 +26,8 @@
     name: str
     description: str
     permissions: Set[str] = field(default_factory=set)
-<<<<<<< HEAD
-    created_at: datetime = field(default_factory=lambda: datetime.now(timezone.utc))
-    updated_at: datetime = field(default_factory=lambda: datetime.now(timezone.utc))
-=======
     created_at: datetime = field(default_factory=lambda: datetime.now(UTC))
     updated_at: datetime = field(default_factory=lambda: datetime.now(UTC))
->>>>>>> cc5699f8
 
     # Common permission constants
     PERM_USER_READ = "user:read"
@@ -66,20 +57,12 @@
     def add_permission(self, permission: str) -> None:
         """Add a permission to the role."""
         self.permissions.add(permission)
-<<<<<<< HEAD
-        self.updated_at = datetime.now(timezone.utc)
-=======
         self.updated_at = datetime.now(UTC)
->>>>>>> cc5699f8
 
     def remove_permission(self, permission: str) -> None:
         """Remove a permission from the role."""
         self.permissions.discard(permission)
-<<<<<<< HEAD
-        self.updated_at = datetime.now(timezone.utc)
-=======
         self.updated_at = datetime.now(UTC)
->>>>>>> cc5699f8
 
     def has_permission(self, permission: str) -> bool:
         """Check if role has a specific permission."""
