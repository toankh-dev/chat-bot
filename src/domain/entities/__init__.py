"""
Domain entities package.

This package contains all domain entities that represent core business objects.
"""

from .chatbot import ChatbotEntity
from .feedback import FeedbackEntity
from .group import GroupEntity
from .group_chatbot import GroupChatbotEntity
from .message import MessageEntity
from .role import RoleEntity
from .user import UserEntity
from .user_chatbot import UserChatbotEntity
from .user_group import UserGroupEntity
from .workspace import WorkspaceEntity
from .document import DocumentEntity
<<<<<<< HEAD
=======
from .ai_model import AiModelEntity
>>>>>>> cc5699f8

__all__ = [
    "ChatbotEntity",
    "FeedbackEntity", 
    "GroupEntity",
    "GroupChatbotEntity",
    "MessageEntity",
    "RoleEntity",
    "UserEntity",
    "UserChatbotEntity",
    "UserGroupEntity",
    "WorkspaceEntity",
<<<<<<< HEAD
    "DocumentEntity"
=======
    "DocumentEntity",
    "AiModelEntity"
>>>>>>> cc5699f8
]<|MERGE_RESOLUTION|>--- conflicted
+++ resolved
@@ -13,12 +13,8 @@
 from .user import UserEntity
 from .user_chatbot import UserChatbotEntity
 from .user_group import UserGroupEntity
-from .workspace import WorkspaceEntity
 from .document import DocumentEntity
-<<<<<<< HEAD
-=======
 from .ai_model import AiModelEntity
->>>>>>> cc5699f8
 
 __all__ = [
     "ChatbotEntity",
@@ -30,11 +26,6 @@
     "UserEntity",
     "UserChatbotEntity",
     "UserGroupEntity",
-    "WorkspaceEntity",
-<<<<<<< HEAD
-    "DocumentEntity"
-=======
     "DocumentEntity",
     "AiModelEntity"
->>>>>>> cc5699f8
 ]