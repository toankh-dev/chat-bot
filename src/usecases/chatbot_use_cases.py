--- conflicted
+++ resolved
@@ -4,11 +4,7 @@
 Defines application-level use cases for chatbot operations.
 """
 
-<<<<<<< HEAD
-from typing import List
-=======
 from typing import List, Optional
->>>>>>> cc5699f8
 from application.services.chatbot_service import ChatbotService
 from schemas.chatbot_schema import (
     ChatbotCreate,
@@ -159,37 +155,12 @@
         assigned_groups = getattr(chatbot, 'assigned_groups', [])
         assigned_users = getattr(chatbot, 'assigned_users', [])
         
-        # Convert user entities to dict format for schema validation
-        users_dict = []
-        for user in assigned_users:
-            users_dict.append({
-                "id": user.id,
-                "name": user.name,
-                "email": str(user.email)  # Convert Email value object to string
-            })
-        
-        # Convert group entities to dict format if needed
-        groups_dict = []
-        for group in assigned_groups:
-            if hasattr(group, 'to_dict'):
-                groups_dict.append(group.to_dict())
-            else:
-                groups_dict.append({
-                    "id": group.id,
-                    "name": group.name
-                })
-
         chatbot_dict = {
             "id": chatbot.id,
             "name": chatbot.name,
-<<<<<<< HEAD
-            "description": chatbot.description,
-            "model": chatbot.model,
-=======
             "description": chatbot.description or "",
             "model_id": model_data["model_id"],
             "model_name": model_data["model_name"],
->>>>>>> cc5699f8
             "temperature": chatbot.temperature,
             "max_tokens": chatbot.max_tokens,
             "top_p": model_data["top_p"],
@@ -202,13 +173,8 @@
             "status": model_data["status"],
             "created_at": chatbot.created_at,
             "updated_at": chatbot.updated_at,
-<<<<<<< HEAD
-            "assigned_groups": groups_dict,
-            "assigned_users": users_dict
-=======
             "assigned_groups": groups,
             "assigned_users": users
->>>>>>> cc5699f8
         }
         return ChatbotResponse.model_validate(chatbot_dict)
 
@@ -232,22 +198,15 @@
         Returns:
             ChatbotResponse: Created chatbot data with assignments
         """
-<<<<<<< HEAD
-=======
         # Use creator_id as workspace_id (temporary until workspace model is ready)
         workspace_id = creator_id
         
->>>>>>> cc5699f8
         chatbot = await self.chatbot_service.create_chatbot(
             workspace_id=workspace_id,
             name=request.name,
             model_id=request.model_id,
             description=request.description,
-<<<<<<< HEAD
-            model=request.model,
-=======
             system_prompt=request.system_prompt,
->>>>>>> cc5699f8
             temperature=request.temperature,
             max_tokens=request.max_tokens,
             tools=[],  # Tools would be loaded separately
@@ -258,15 +217,8 @@
             welcome_message=request.welcome_message,
             fallback_message=request.fallback_message,
             max_conversation_length=request.max_conversation_length,
-<<<<<<< HEAD
             enable_function_calling=request.enable_function_calling,
             created_by=creator_id,
-            group_ids=request.group_ids,
-            user_ids=request.user_ids,
-            assigned_by=creator_id
-=======
-            enable_function_calling=request.enable_function_calling
->>>>>>> cc5699f8
         )
 
         # Load chatbot with assignments for response
@@ -285,41 +237,12 @@
             if creator_user:
                 creator = _convert_user_to_creator_info(creator_user)
 
-        # Build response with assignments
-        assigned_groups = getattr(chatbot, 'assigned_groups', [])
-        assigned_users = getattr(chatbot, 'assigned_users', [])
-        
-        # Convert user entities to dict format for schema validation
-        users_dict = []
-        for user in assigned_users:
-            users_dict.append({
-                "id": user.id,
-                "name": user.name,
-                "email": str(user.email)  # Convert Email value object to string
-            })
-        
-        # Convert group entities to dict format if needed
-        groups_dict = []
-        for group in assigned_groups:
-            if hasattr(group, 'to_dict'):
-                groups_dict.append(group.to_dict())
-            else:
-                groups_dict.append({
-                    "id": group.id,
-                    "name": group.name
-                })
-
         chatbot_dict = {
             "id": chatbot.id,
             "name": chatbot.name,
-<<<<<<< HEAD
-            "description": chatbot.description,
-            "model": chatbot.model,
-=======
             "description": chatbot.description or "",
             "model_id": model_data["model_id"],
             "model_name": model_data["model_name"],
->>>>>>> cc5699f8
             "temperature": chatbot.temperature,
             "max_tokens": chatbot.max_tokens,
             "top_p": model_data["top_p"],
@@ -332,13 +255,8 @@
             "status": model_data["status"],
             "created_at": chatbot.created_at,
             "updated_at": chatbot.updated_at,
-<<<<<<< HEAD
-            "assigned_groups": groups_dict,
-            "assigned_users": users_dict
-=======
             "assigned_groups": groups,
             "assigned_users": users
->>>>>>> cc5699f8
         }
         return ChatbotResponse.model_validate(chatbot_dict)
 
@@ -403,41 +321,12 @@
             if creator_user:
                 creator = _convert_user_to_creator_info(creator_user)
 
-        # Build response with assignments
-        assigned_groups = getattr(chatbot, 'assigned_groups', [])
-        assigned_users = getattr(chatbot, 'assigned_users', [])
-        
-        # Convert user entities to dict format for schema validation
-        users_dict = []
-        for user in assigned_users:
-            users_dict.append({
-                "id": user.id,
-                "name": user.name,
-                "email": str(user.email)  # Convert Email value object to string
-            })
-        
-        # Convert group entities to dict format if needed
-        groups_dict = []
-        for group in assigned_groups:
-            if hasattr(group, 'to_dict'):
-                groups_dict.append(group.to_dict())
-            else:
-                groups_dict.append({
-                    "id": group.id,
-                    "name": group.name
-                })
-
         chatbot_dict = {
             "id": chatbot.id,
             "name": chatbot.name,
-<<<<<<< HEAD
-            "description": chatbot.description,
-            "model": chatbot.model,
-=======
             "description": chatbot.description or "",
             "model_id": model_data["model_id"],
             "model_name": model_data["model_name"],
->>>>>>> cc5699f8
             "temperature": chatbot.temperature,
             "max_tokens": chatbot.max_tokens,
             "top_p": model_data["top_p"],
@@ -450,13 +339,8 @@
             "status": model_data["status"],
             "created_at": chatbot.created_at,
             "updated_at": chatbot.updated_at,
-<<<<<<< HEAD
-            "assigned_groups": groups_dict,
-            "assigned_users": users_dict
-=======
             "assigned_groups": groups,
             "assigned_users": users
->>>>>>> cc5699f8
         }
         return ChatbotResponse.model_validate(chatbot_dict)
 
