"""
User use cases.

Defines application-level use cases for user operations.
"""

from typing import List
from application.services.user_service import UserService
<<<<<<< HEAD
=======
from infrastructure.postgresql.models import UserModel
from domain.entities.user import UserEntity
>>>>>>> cc5699f8
from schemas.user_schema import (
    UserCreate,
    UserUpdate,
    UserProfileUpdate,
    ChangePasswordRequest,
    UserResponse
)


def _convert_entity_to_response(user: UserEntity) -> UserResponse:
    """Convert UserEntity to UserResponse."""
    return UserResponse(
        id=user.id,
        email=str(user.email),
        name=user.full_name,
        is_admin=user.is_superuser,
        status="active" if user.is_active else "inactive",
        created_at=user.created_at,
        updated_at=user.updated_at,
        groups=getattr(user, 'groups', None)
    )


class GetCurrentUserUseCase:
    """
    Use case for getting current user profile.
    """

    def __init__(self, user_service: UserService):
        self.user_service = user_service

    async def execute(self, user_id: int) -> UserResponse:
        """
        Execute get current user use case.

        Args:
            user_id: Current user ID

        Returns:
            UserResponse: User profile data
        """
        user = await self.user_service.get_user_by_id(user_id)
        return _convert_entity_to_response(user)


class ListUsersUseCase:
    """
    Use case for listing users.
    """

    def __init__(self, user_service: UserService):
        self.user_service = user_service

    async def execute(self, skip: int = 0, limit: int = 100) -> List[UserResponse]:
        """
        Execute list users use case.

        Args:
            skip: Number of records to skip
            limit: Maximum number of records to return

        Returns:
            List[UserResponse]: List of users
        """
        users = await self.user_service.list_users(skip=skip, limit=limit)
        # Load groups for each user
        responses = []
        for user in users:
            # Load groups for this user using integer ID directly
            if self.user_service.user_group_repository:
                groups = await self.user_service.user_group_repository.get_user_groups(user.id)
                # Attach groups to user object
                user.groups = groups
            
            responses.append(_convert_entity_to_response(user))
        return responses


class GetUserUseCase:
    """
    Use case for getting user by ID.
    """

    def __init__(self, user_service: UserService):
        self.user_service = user_service

    async def execute(self, user_id: int) -> UserResponse:
        """
        Execute get user use case.

        Args:
            user_id: User ID

        Returns:
            UserResponse: User data
        """
        user = await self.user_service.get_user_by_id(user_id)
        return _convert_entity_to_response(user)


class CreateUserUseCase:
    """
    Use case for creating user.
    """

    def __init__(self, user_service: UserService):
        self.user_service = user_service

    async def execute(self, request: UserCreate, admin_id: int) -> UserResponse:
        """
        Execute create user use case.

        Args:
            request: User creation data
            admin_id: ID of admin creating the user

        Returns:
            UserResponse: Created user data
        """
        user = await self.user_service.create_user(
            email=request.email,
            password=request.password,
            name=request.name,
            is_admin=request.is_admin,
            group_ids=request.group_ids,
            added_by=admin_id
        )

        # Load groups for response
        user = await self.user_service.get_user_by_id(user.id, include_groups=True)
        return _convert_entity_to_response(user)


class UpdateUserUseCase:
    """
    Use case for updating user.
    """

    def __init__(self, user_service: UserService):
        self.user_service = user_service

    async def execute(self, user_id: int, request: UserUpdate, admin_id: int) -> UserResponse:
        """
        Execute update user use case.

        Args:
            user_id: User ID
            request: User update data
            admin_id: ID of admin updating the user

        Returns:
            UserResponse: Updated user data
        """
        user = await self.user_service.update_user(
            user_id=user_id,
            name=request.name,
            is_active=request.is_active,
            group_ids=request.group_ids,
            updated_by=admin_id
        )

        # Load groups for response
        user = await self.user_service.get_user_by_id(user_id, include_groups=True)
        return _convert_entity_to_response(user)


class DeleteUserUseCase:
    """
    Use case for deleting user.
    """

    def __init__(self, user_service: UserService):
        self.user_service = user_service

    async def execute(self, user_id: int, admin_id: int) -> bool:
        """
        Execute delete user use case.

        Args:
            user_id: User ID to delete
            admin_id: ID of admin performing the deletion

        Returns:
            bool: True if deleted
        """
        return await self.user_service.delete_user(user_id, deleted_by=admin_id)


class UpdateOwnProfileUseCase:
    """
    Use case for updating own profile (logged-in user).
    """

    def __init__(self, user_service: UserService):
        self.user_service = user_service

    async def execute(self, user_id: int, request: UserProfileUpdate) -> UserResponse:
        """
        Execute update own profile use case.

        Args:
            user_id: Current user ID (from JWT)
            request: Profile update data

        Returns:
            UserResponse: Updated user data
        """
        user = await self.user_service.update_own_profile(
            user_id=user_id,
            name=request.name,
            email=request.email
        )

        # Load groups for response
        user = await self.user_service.get_user_by_id(user_id, include_groups=True)
        return _convert_entity_to_response(user)


class ChangePasswordUseCase:
    """
    Use case for changing own password.
    """

    def __init__(self, user_service: UserService):
        self.user_service = user_service

    async def execute(self, user_id: int, request: ChangePasswordRequest) -> None:
        """
        Execute change password use case.

        Args:
            user_id: Current user ID (from JWT)
            request: Password change request with current and new password

        Raises:
            ValidationError: If current password is incorrect
        """
        await self.user_service.change_own_password(
            user_id=user_id,
            current_password=request.current_password,
            new_password=request.new_password
        )<|MERGE_RESOLUTION|>--- conflicted
+++ resolved
@@ -5,12 +5,8 @@
 """
 
 from typing import List
+from src.domain.entities.user import UserEntity
 from application.services.user_service import UserService
-<<<<<<< HEAD
-=======
-from infrastructure.postgresql.models import UserModel
-from domain.entities.user import UserEntity
->>>>>>> cc5699f8
 from schemas.user_schema import (
     UserCreate,
     UserUpdate,
@@ -25,9 +21,9 @@
     return UserResponse(
         id=user.id,
         email=str(user.email),
-        name=user.full_name,
-        is_admin=user.is_superuser,
-        status="active" if user.is_active else "inactive",
+        name=user.name,
+        is_admin=user.is_admin,
+        status=user.status,
         created_at=user.created_at,
         updated_at=user.updated_at,
         groups=getattr(user, 'groups', None)
