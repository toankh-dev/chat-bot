--- conflicted
+++ resolved
@@ -10,10 +10,6 @@
 from shared.interfaces.services.auth.jwt_handler import IJWTHandler
 from domain.entities.user import UserEntity
 from domain.value_objects.email import Email
-<<<<<<< HEAD
-from domain.value_objects.uuid_vo import UUID
-=======
->>>>>>> cc5699f8
 from core.errors import AuthenticationError, ValidationError
 
 class AuthService:
@@ -57,15 +53,11 @@
         if not user:
             raise AuthenticationError("Invalid email or password")
 
-        if not self.verify_password(password, user.hashed_password):
+        if not self.verify_password(password, user.password_hash):
             raise AuthenticationError("Invalid email or password")
 
         if not user.is_active:
-<<<<<<< HEAD
-            raise AuthenticationError(f"User account is inactive")
-=======
             raise AuthenticationError("User account is not active")
->>>>>>> cc5699f8
 
         return user
 
@@ -91,25 +83,15 @@
         password_hash = self.hash_password(password)
 
         # Build a domain User entity and persist via repository
-<<<<<<< HEAD
-        user = UserEntity(
-            email=Email(email),
-            username=email.split('@')[0],
-            name=name,
-            password_hash=password_hash,
-            status="active",
-            is_admin=False
-=======
         # ID will be set by database auto-increment
         user = UserEntity(
             id=0,  # Temporary ID, will be set by database
             email=Email(email),
             username=email.split('@')[0],
             full_name=name,
-            hashed_password=hashed_password,
+            hashed_password=password_hash,
             is_active=True,
             is_superuser=False
->>>>>>> cc5699f8
         )
 
         return await self.user_repository.create(user)
@@ -126,11 +108,7 @@
         """
         access_token = self.jwt_handler.create_access_token(
             subject=str(user.id),
-<<<<<<< HEAD
             additional_claims={"email": str(user.email), "is_admin": user.is_admin}
-=======
-            additional_claims={"email": str(user.email), "is_admin": user.is_superuser}
->>>>>>> cc5699f8
         )
 
         refresh_token = self.jwt_handler.create_refresh_token(
