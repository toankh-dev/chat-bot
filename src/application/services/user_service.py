"""
User service.

Handles user management business logic.
"""

from typing import List, Optional
import bcrypt
<<<<<<< HEAD
from datetime import datetime, timezone
from domain.value_objects.email import Email
from core.errors import NotFoundError, ValidationError
from domain.entities.user import UserEntity
from shared.interfaces.repositories.group_repository import GroupRepository
from shared.interfaces.repositories.user_group_repository import UserGroupRepository
from shared.interfaces.repositories.user_repository import UserRepository
=======
from domain.value_objects.email import Email
from core.errors import NotFoundError, ValidationError, ResourceConflictError
from domain.entities.user import User
from shared.interfaces.repositories.group_repository import GroupRepository
from shared.interfaces.repositories.user_group_repository import UserGroupRepository
from shared.interfaces.repositories.user_repository import UserRepository
from shared.interfaces.repositories.group_chatbot_repository import GroupChatbotRepository
from shared.interfaces.repositories.user_chatbot_repository import UserChatbotRepository
>>>>>>> cc5699f8


class UserService:
    """
    Service for user management operations.

    Works exclusively with domain entities, not ORM models.
    """

    def __init__(
        self,
        user_repository: UserRepository,
        user_group_repository: Optional[UserGroupRepository] = None,
<<<<<<< HEAD
        group_repository: Optional[GroupRepository] = None
=======
        group_repository: Optional[GroupRepository] = None,
        group_chatbot_repository: Optional[GroupChatbotRepository] = None,
        user_chatbot_repository: Optional[UserChatbotRepository] = None
>>>>>>> cc5699f8
    ):
        self.user_repository = user_repository
        self.user_group_repository = user_group_repository
        self.group_repository = group_repository
        self.group_chatbot_repository = group_chatbot_repository
        self.user_chatbot_repository = user_chatbot_repository

    async def get_user_by_id(self, user_id: int, include_groups: bool = True) -> UserEntity:
        """
        Get user by ID.

        Args:
            user_id: User ID (integer)
            include_groups: Whether to load user's groups

        Returns:
            User: Found user

        Raises:
            NotFoundError: If user not found
        """
        user = await self.user_repository.find_by_id(user_id)
        if not user:
            raise NotFoundError(f"User with ID {user_id} not found")

        # Load groups if requested
        if include_groups and self.user_group_repository:
            groups = await self.user_group_repository.get_user_groups(user_id)
            # Attach groups to user object for response
            user.groups = groups

        return user

    async def list_users(self, skip: int = 0, limit: int = 100) -> List[UserEntity]:
        """
        List all users with pagination.

        Args:
            skip: Number of records to skip
            limit: Maximum number of records to return

        Returns:
            List[User]: List of users
        """
        return await self.user_repository.find_all(skip=skip, limit=limit)

    async def create_user(
        self,
        email: str,
        password: str,
        name: str,
        is_admin: bool = False,
        group_ids: Optional[List[int]] = None,
        added_by: Optional[int] = None
    ) -> UserEntity:
        """
        Create new user.

        Args:
            email: User email
            password: Plain password
            name: User full name
            is_admin: Whether user is admin
            group_ids: Optional list of group IDs to assign user to
            added_by: User ID of admin creating this user

        Returns:
            User: Created user

        Raises:
            ValidationError: If validation fails
        """
        # Validate required fields
        if not email or not email.strip():
            raise ValidationError("Email is required")

        if not password or not password.strip():
            raise ValidationError("Password is required")

        if not name or not name.strip():
            raise ValidationError("Name is required")

        # Validate password strength
        if len(password) < 6:
            raise ValidationError("Password must be at least 6 characters long")

        # Additional password complexity validation
        if not any(c.isupper() for c in password):
            raise ValidationError("Password must contain at least one uppercase letter")

        if not any(c.islower() for c in password):
            raise ValidationError("Password must contain at least one lowercase letter")

        if not any(c.isdigit() for c in password):
            raise ValidationError("Password must contain at least one digit")

        # Check email uniqueness
        existing_user = await self.user_repository.find_by_email(email)
        if existing_user:
            raise ValidationError("Email already registered")

        # Validate group IDs if provided
        if group_ids:
            # added_by is required when assigning groups
            if not added_by:
                raise ValidationError("added_by is required when assigning groups")

            if self.group_repository:
                for group_id in group_ids:
                    if not await self.group_repository.exists(group_id):
                        raise ValidationError(f"Group with ID {group_id} not found")

        password_hash = bcrypt.hashpw(
            password.encode('utf-8'),
            bcrypt.gensalt()
        ).decode('utf-8')

        # Create domain entity
<<<<<<< HEAD
        user = UserEntity(
            id=None,
            email=Email(email),
            username=email.split('@')[0],
            name=name,
            password_hash=password_hash,
            status="active",
            is_admin=is_admin
=======
        # ID will be set by database auto-increment
        user = User(
            id=0,  # Temporary ID, will be set by database
            email=Email(email),
            username=email.split('@')[0],  # Derive username from email
            full_name=name.strip(),
            hashed_password=hashed_password,
            is_active=True,
            is_superuser=is_admin
>>>>>>> cc5699f8
        )

        created_user = await self.user_repository.create(user)

        # Assign to groups if provided
        # Note: added_by has already been validated above if group_ids are provided
        if group_ids and self.user_group_repository:
            await self.user_group_repository.assign_user_to_groups(
                user_id=created_user.id,
                group_ids=group_ids,
                added_by=added_by  # added_by is validated to be not None when group_ids is not empty
            )

        return created_user

    async def update_user(
        self,
        user_id: str,
        name: Optional[str] = None,
        is_active: Optional[bool] = None,
        group_ids: Optional[List[int]] = None,
        updated_by: Optional[int] = None
    ) -> UserEntity:
        """
        Update user information.

        Args:
            user_id: User ID
            name: New name (optional)
            is_active: Active status (optional)
            status: New status (optional)
            group_ids: New list of group IDs (replaces existing, optional)
            updated_by: User ID of admin updating this user

        Returns:
            User: Updated user domain entity

        Raises:
            NotFoundError: If user not found
            ValidationError: If invalid status or group IDs
        """
        user = await self.get_user_by_id(user_id)

<<<<<<< HEAD
        # Update domain entity using its methods
        if name is not None:
            # Update the full_name attribute directly (domain entity doesn't have .name)
            user = UserEntity(
                id=user.id,
                email=user.email,
                username=user.username,
                name=name,
                password_hash=user.password_hash,
                status=user.status if status is None else status,
                is_admin=user.is_admin,
                created_at=user.created_at,
                last_login_at=user.last_login_at
            )
        elif status is not None:
            user.status = status
            user.updated_at = datetime.now()
=======
        # Validate name if provided
        if name is not None:
            if not name or not name.strip():
                raise ValidationError("Name cannot be empty")

        # Validate admin deactivation
        if is_active is not None and not is_active and user.is_superuser:
            # Check if this is the only admin or the first admin
            first_admin = await self._get_first_admin()

            # Prevent deactivating the first admin
            if user_id == first_admin.id:
                raise ValidationError("Cannot deactivate the account creator")

            # Check if there are other active admins
            from sqlalchemy import select, func
            from infrastructure.postgresql.models.user_model import UserModel

            if hasattr(self.user_repository, 'session'):
                result = await self.user_repository.session.execute(
                    select(func.count(UserModel.id))
                    .where(UserModel.is_admin == True)
                    .where(UserModel.status == 'active')
                    .where(UserModel.id != user_id)
                )
                active_admin_count = result.scalar()

                if active_admin_count == 0:
                    raise ValidationError("Cannot deactivate the last active admin account")

        # Update domain entity using its methods
        if name is not None:
            # Update the full_name attribute directly (domain entity doesn't have .name)
            user = User(
                id=user.id,
                email=user.email,
                username=user.username,
                full_name=name.strip(),
                hashed_password=user.hashed_password,
                is_active=user.is_active if is_active is None else is_active,
                is_superuser=user.is_superuser,
                created_at=user.created_at,
                last_login_at=user.last_login_at
            )
        elif is_active is not None:
            if is_active:
                user.activate()
            else:
                user.deactivate()
>>>>>>> cc5699f8

        updated_user = await self.user_repository.update(user)

        # Update group assignments if provided
        if group_ids is not None:
            # updated_by is required when updating group assignments
            if not updated_by:
                raise ValidationError("updated_by is required when updating group assignments")

            # Validate group IDs
            if self.group_repository:
                for group_id in group_ids:
                    if not await self.group_repository.exists(group_id):
                        raise ValidationError(f"Group with ID {group_id} not found")

            if self.user_group_repository:
                # Use the user_id parameter directly (it's already an integer from the API)
                await self.user_group_repository.assign_user_to_groups(
                    user_id=user_id,
                    group_ids=group_ids,
                    added_by=updated_by
                )

        return updated_user

<<<<<<< HEAD
    async def delete_user(self, user_id: str) -> bool:
=======
    async def delete_user(self, user_id: int, deleted_by: int) -> bool:
>>>>>>> cc5699f8
        """
        Delete user.

        Args:
            user_id: User ID (integer)
            deleted_by: User ID of admin performing the deletion

        Returns:
            bool: True if deleted

        Raises:
            NotFoundError: If user not found
            ValidationError: If trying to delete self or admin account
            ResourceConflictError: If user cannot be deleted due to foreign key constraints
        """
        if not await self.user_repository.exists(user_id):
            raise NotFoundError(f"User with ID {user_id} not found")

        # Prevent self-deletion
        if user_id == deleted_by:
            raise ValidationError("You cannot delete your own account")

        # Get the user to check if they're an admin
        user = await self.user_repository.find_by_id(user_id)
        if not user:
            raise NotFoundError(f"User with ID {user_id} not found")

        # Prevent deletion of admin accounts
        if user.is_superuser:
            # Find the first admin (user with ID 1 or lowest admin ID)
            first_admin = await self._get_first_admin()

            # Only the first admin can delete other admins
            if deleted_by != first_admin.id:
                raise ValidationError("Only the account creator can delete admin accounts")

            # Even the first admin cannot delete themselves
            if user_id == first_admin.id:
                raise ValidationError("The account creator cannot be deleted")

        # Check for foreign key constraints that would prevent deletion
        conflict_reasons = []

        # Check if user is a member of any groups (user_groups.user_id)
        # Even though DB has CASCADE, we prevent deletion as a business rule
        if self.user_group_repository:
            try:
                from sqlalchemy import select
                from infrastructure.postgresql.models.user_group_model import UserGroup as UserGroupModel

                # Access the session from user_group_repository if it's the implementation
                if hasattr(self.user_group_repository, 'session'):
                    # Check if user is a member of any groups
                    result = await self.user_group_repository.session.execute(
                        select(UserGroupModel).where(UserGroupModel.user_id == user_id).limit(1)
                    )
                    if result.scalar_one_or_none():
                        conflict_reasons.append("user is assigned to groups")

                    # Check if user has added other users to groups (user_groups.added_by)
                    result = await self.user_group_repository.session.execute(
                        select(UserGroupModel).where(UserGroupModel.added_by == user_id).limit(1)
                    )
                    if result.scalar_one_or_none():
                        conflict_reasons.append("user has added other users to groups")
            except Exception:
                pass

        # Check if user has assigned chatbots to groups (group_chatbots.assigned_by)
        if self.group_chatbot_repository:
            try:
                from sqlalchemy import select
                from infrastructure.postgresql.models.group_chatbot import GroupChatbotModel

                if hasattr(self.group_chatbot_repository, 'session'):
                    result = await self.group_chatbot_repository.session.execute(
                        select(GroupChatbotModel).where(GroupChatbotModel.assigned_by == user_id).limit(1)
                    )
                    if result.scalar_one_or_none():
                        conflict_reasons.append("user has assigned chatbots to groups")
            except Exception:
                pass

        # Check if user has assigned chatbots to users (user_chatbots.assigned_by)
        if self.user_chatbot_repository:
            try:
                from sqlalchemy import select
                from infrastructure.postgresql.models.user_chatbot import UserChatbotModel

                if hasattr(self.user_chatbot_repository, 'session'):
                    result = await self.user_chatbot_repository.session.execute(
                        select(UserChatbotModel).where(UserChatbotModel.assigned_by == user_id).limit(1)
                    )
                    if result.scalar_one_or_none():
                        conflict_reasons.append("user has assigned chatbots to users")
            except Exception:
                pass

        if conflict_reasons:
            reason_text = ", ".join(conflict_reasons)
            raise ResourceConflictError(
                f"Cannot delete user: {reason_text}. Please reassign these relationships to another user first."
            )

        return await self.user_repository.delete(user_id)

<<<<<<< HEAD
    async def change_password(self, user_id: str, new_password: str) -> UserEntity:
=======
    async def _get_first_admin(self) -> User:
        """
        Get the first admin user (account creator).

        Returns:
            User: The first admin user in the system

        Raises:
            NotFoundError: If no admin users exist
        """
        # Get all admin users ordered by ID (first created)
        from sqlalchemy import select
        from infrastructure.postgresql.models.user_model import UserModel

        if hasattr(self.user_repository, 'session'):
            result = await self.user_repository.session.execute(
                select(UserModel)
                .where(UserModel.is_admin == True)
                .order_by(UserModel.id.asc())
                .limit(1)
            )
            first_admin_model = result.scalar_one_or_none()

            if not first_admin_model:
                raise NotFoundError("No admin users found in the system")

            # Convert to entity
            from infrastructure.postgresql.mappers.user_mapper import UserMapper
            mapper = UserMapper()
            return mapper.to_entity(first_admin_model)

        # Fallback: just get by ID 1
        first_admin = await self.user_repository.find_by_id(1)
        if not first_admin or not first_admin.is_superuser:
            raise NotFoundError("First admin user not found")

        return first_admin

    async def update_own_profile(
        self,
        user_id: int,
        name: Optional[str] = None,
        email: Optional[str] = None
    ) -> User:
        """
        Update user's own profile.

        Args:
            user_id: User ID
            name: New name (optional)
            email: New email (optional)

        Returns:
            User: Updated user domain entity

        Raises:
            NotFoundError: If user not found
            ValidationError: If validation fails
        """
        user = await self.get_user_by_id(user_id)

        # Validate name if provided
        if name is not None:
            if not name or not name.strip():
                raise ValidationError("Name cannot be empty")

        # Validate email if provided
        if email is not None:
            if not email or not email.strip():
                raise ValidationError("Email cannot be empty")

        # Check if email is being changed and if it already exists
        if email is not None and str(user.email) != email:
            existing_user = await self.user_repository.find_by_email(email)
            if existing_user and existing_user.id != user_id:
                raise ValidationError("Email already registered")

            # Update email
            user = User(
                id=user.id,
                email=Email(email),
                username=email.split('@')[0],  # Update username from email
                full_name=name.strip() if name is not None else user.full_name,
                hashed_password=user.hashed_password,
                is_active=user.is_active,
                is_superuser=user.is_superuser,
                created_at=user.created_at,
                last_login_at=user.last_login_at
            )
        elif name is not None:
            # Only update name
            user = User(
                id=user.id,
                email=user.email,
                username=user.username,
                full_name=name.strip(),
                hashed_password=user.hashed_password,
                is_active=user.is_active,
                is_superuser=user.is_superuser,
                created_at=user.created_at,
                last_login_at=user.last_login_at
            )
        else:
            # No changes
            return user

        return await self.user_repository.update(user)

    async def change_own_password(
        self,
        user_id: int,
        current_password: str,
        new_password: str
    ) -> None:
        """
        Change user's own password.

        Args:
            user_id: User ID
            current_password: Current password for verification
            new_password: New plain password

        Raises:
            NotFoundError: If user not found
            ValidationError: If validation fails
        """
        user = await self.get_user_by_id(user_id)

        # Validate passwords
        if not current_password or not current_password.strip():
            raise ValidationError("Current password is required")

        if not new_password or not new_password.strip():
            raise ValidationError("New password is required")

        # Verify current password
        if not bcrypt.checkpw(current_password.encode('utf-8'), user.hashed_password.encode('utf-8')):
            raise ValidationError("Current password is incorrect")

        # Validate new password strength
        if len(new_password) < 6:
            raise ValidationError("New password must be at least 6 characters long")

        if not any(c.isupper() for c in new_password):
            raise ValidationError("New password must contain at least one uppercase letter")

        if not any(c.islower() for c in new_password):
            raise ValidationError("New password must contain at least one lowercase letter")

        if not any(c.isdigit() for c in new_password):
            raise ValidationError("New password must contain at least one digit")

        # Check if new password is same as current
        if current_password == new_password:
            raise ValidationError("New password must be different from current password")

        # Hash new password
        hashed_password = bcrypt.hashpw(
            new_password.encode('utf-8'),
            bcrypt.gensalt()
        ).decode('utf-8')

        # Update password
        user = User(
            id=user.id,
            email=user.email,
            username=user.username,
            full_name=user.full_name,
            hashed_password=hashed_password,
            is_active=user.is_active,
            is_superuser=user.is_superuser,
            created_at=user.created_at,
            last_login_at=user.last_login_at
        )

        await self.user_repository.update(user)

    async def change_password(self, user_id: int, new_password: str) -> User:
>>>>>>> cc5699f8
        """
        Change user password (admin operation).

        Args:
            user_id: User ID
            new_password: New plain password

        Returns:
            User: Updated user domain entity

        Raises:
            NotFoundError: If user not found
        """
        user = await self.get_user_by_id(user_id)

        # Hash new password
        hashed_password = bcrypt.hashpw(
            new_password.encode('utf-8'),
            bcrypt.gensalt()
        ).decode('utf-8')

        # Update password
        user = User(
            id=user.id,
            email=user.email,
            username=user.username,
            full_name=user.full_name,
            hashed_password=hashed_password,
            is_active=user.is_active,
            is_superuser=user.is_superuser,
            created_at=user.created_at,
            last_login_at=user.last_login_at
        )

        return await self.user_repository.update(user)<|MERGE_RESOLUTION|>--- conflicted
+++ resolved
@@ -6,24 +6,14 @@
 
 from typing import List, Optional
 import bcrypt
-<<<<<<< HEAD
-from datetime import datetime, timezone
-from domain.value_objects.email import Email
-from core.errors import NotFoundError, ValidationError
-from domain.entities.user import UserEntity
-from shared.interfaces.repositories.group_repository import GroupRepository
-from shared.interfaces.repositories.user_group_repository import UserGroupRepository
-from shared.interfaces.repositories.user_repository import UserRepository
-=======
 from domain.value_objects.email import Email
 from core.errors import NotFoundError, ValidationError, ResourceConflictError
-from domain.entities.user import User
+from domain.entities.user import UserEntity
 from shared.interfaces.repositories.group_repository import GroupRepository
 from shared.interfaces.repositories.user_group_repository import UserGroupRepository
 from shared.interfaces.repositories.user_repository import UserRepository
 from shared.interfaces.repositories.group_chatbot_repository import GroupChatbotRepository
 from shared.interfaces.repositories.user_chatbot_repository import UserChatbotRepository
->>>>>>> cc5699f8
 
 
 class UserService:
@@ -37,13 +27,9 @@
         self,
         user_repository: UserRepository,
         user_group_repository: Optional[UserGroupRepository] = None,
-<<<<<<< HEAD
-        group_repository: Optional[GroupRepository] = None
-=======
         group_repository: Optional[GroupRepository] = None,
         group_chatbot_repository: Optional[GroupChatbotRepository] = None,
         user_chatbot_repository: Optional[UserChatbotRepository] = None
->>>>>>> cc5699f8
     ):
         self.user_repository = user_repository
         self.user_group_repository = user_group_repository
@@ -162,26 +148,15 @@
         ).decode('utf-8')
 
         # Create domain entity
-<<<<<<< HEAD
+        # ID will be set by database auto-increment
         user = UserEntity(
-            id=None,
-            email=Email(email),
-            username=email.split('@')[0],
-            name=name,
-            password_hash=password_hash,
-            status="active",
-            is_admin=is_admin
-=======
-        # ID will be set by database auto-increment
-        user = User(
             id=0,  # Temporary ID, will be set by database
             email=Email(email),
             username=email.split('@')[0],  # Derive username from email
             full_name=name.strip(),
-            hashed_password=hashed_password,
+            hashed_password=password_hash,
             is_active=True,
             is_superuser=is_admin
->>>>>>> cc5699f8
         )
 
         created_user = await self.user_repository.create(user)
@@ -225,25 +200,6 @@
         """
         user = await self.get_user_by_id(user_id)
 
-<<<<<<< HEAD
-        # Update domain entity using its methods
-        if name is not None:
-            # Update the full_name attribute directly (domain entity doesn't have .name)
-            user = UserEntity(
-                id=user.id,
-                email=user.email,
-                username=user.username,
-                name=name,
-                password_hash=user.password_hash,
-                status=user.status if status is None else status,
-                is_admin=user.is_admin,
-                created_at=user.created_at,
-                last_login_at=user.last_login_at
-            )
-        elif status is not None:
-            user.status = status
-            user.updated_at = datetime.now()
-=======
         # Validate name if provided
         if name is not None:
             if not name or not name.strip():
@@ -277,7 +233,7 @@
         # Update domain entity using its methods
         if name is not None:
             # Update the full_name attribute directly (domain entity doesn't have .name)
-            user = User(
+            user = UserEntity(
                 id=user.id,
                 email=user.email,
                 username=user.username,
@@ -293,7 +249,6 @@
                 user.activate()
             else:
                 user.deactivate()
->>>>>>> cc5699f8
 
         updated_user = await self.user_repository.update(user)
 
@@ -319,11 +274,7 @@
 
         return updated_user
 
-<<<<<<< HEAD
-    async def delete_user(self, user_id: str) -> bool:
-=======
     async def delete_user(self, user_id: int, deleted_by: int) -> bool:
->>>>>>> cc5699f8
         """
         Delete user.
 
@@ -430,15 +381,12 @@
 
         return await self.user_repository.delete(user_id)
 
-<<<<<<< HEAD
-    async def change_password(self, user_id: str, new_password: str) -> UserEntity:
-=======
-    async def _get_first_admin(self) -> User:
+    async def _get_first_admin(self) -> UserEntity:
         """
         Get the first admin user (account creator).
 
         Returns:
-            User: The first admin user in the system
+            UserEntity: The first admin user in the system
 
         Raises:
             NotFoundError: If no admin users exist
@@ -476,7 +424,7 @@
         user_id: int,
         name: Optional[str] = None,
         email: Optional[str] = None
-    ) -> User:
+    ) -> UserEntity:
         """
         Update user's own profile.
 
@@ -511,7 +459,7 @@
                 raise ValidationError("Email already registered")
 
             # Update email
-            user = User(
+            user = UserEntity(
                 id=user.id,
                 email=Email(email),
                 username=email.split('@')[0],  # Update username from email
@@ -524,7 +472,7 @@
             )
         elif name is not None:
             # Only update name
-            user = User(
+            user = UserEntity(
                 id=user.id,
                 email=user.email,
                 username=user.username,
@@ -596,7 +544,7 @@
         ).decode('utf-8')
 
         # Update password
-        user = User(
+        user = UserEntity(
             id=user.id,
             email=user.email,
             username=user.username,
@@ -610,8 +558,7 @@
 
         await self.user_repository.update(user)
 
-    async def change_password(self, user_id: int, new_password: str) -> User:
->>>>>>> cc5699f8
+    async def change_password(self, user_id: int, new_password: str) -> UserEntity:
         """
         Change user password (admin operation).
 
@@ -634,7 +581,7 @@
         ).decode('utf-8')
 
         # Update password
-        user = User(
+        user = UserEntity(
             id=user.id,
             email=user.email,
             username=user.username,
