"""
Dependency injection container.

Provides dependencies for controllers and use cases following Clean Architecture.
"""

from fastapi import Depends
from sqlalchemy.ext.asyncio import AsyncSession
<<<<<<< HEAD
from infrastructure.postgresql.connection import get_db_session
from infrastructure.auth.jwt_handler import JWTHandler
from core.config import settings

# Vector Store & RAG dependencies
from infrastructure.vector_store.factory import VectorStoreFactory
from application.services.vector_store_service import VectorStoreService
from infrastructure.ai_services.providers.bedrock import BedrockClient
from infrastructure.ai_services.services.knowledge_base import BedrockKnowledgeBaseService
from application.services.rag_service import RAGService
from shared.interfaces.services.ai_services.knowledge_base_service import IKnowledgeBaseService
from shared.interfaces.services.ai_services.rag_service import IRAGService



# Repository Interfaces
from shared.interfaces.repositories.user_repository import UserRepository
from shared.interfaces.repositories.chatbot_repository import ChatbotRepository
from shared.interfaces.repositories.conversation_repository import ConversationRepository
from shared.interfaces.repositories.message_repository import MessageRepository

# Repository Implementations
from infrastructure.postgresql.repositories import (
    UserRepositoryImpl,
    ChatbotRepositoryImpl,
=======
from src.infrastructure.postgresql.pg_client import get_db_session
from src.infrastructure.auth.jwt_handler import JWTHandler
from src.core.config import settings

# Repositories
from src.infrastructure.postgresql.user_repository_impl import UserRepositoryImpl
from src.infrastructure.postgresql.group_repository_impl import GroupRepositoryImpl
from src.infrastructure.postgresql.user_group_repository_impl import UserGroupRepositoryImpl
from src.infrastructure.postgresql.chatbot_repository_impl import ChatbotRepositoryImpl
from src.infrastructure.postgresql.group_chatbot_repository_impl import GroupChatbotRepositoryImpl
from src.infrastructure.postgresql.user_chatbot_repository_impl import UserChatbotRepositoryImpl
from src.infrastructure.postgresql.conversation_repository_impl import (
>>>>>>> 63510a70
    ConversationRepositoryImpl,
    MessageRepositoryImpl
)

# Services
<<<<<<< HEAD
from application.services.auth_service import AuthService
from application.services.user_service import UserService
from application.services.chatbot_service import ChatbotService
from application.services.conversation_service import ConversationService
=======
from src.application.services.auth_service import AuthService
from src.application.services.user_service import UserService
from src.application.services.group_service import GroupService
from src.application.services.chatbot_service import ChatbotService
from src.application.services.conversation_service import ConversationService
>>>>>>> 63510a70

# Use Cases
from usecases.auth_use_cases import LoginUseCase, RegisterUseCase
from usecases.user_use_cases import (
    GetCurrentUserUseCase,
    ListUsersUseCase,
    GetUserUseCase,
    CreateUserUseCase,
    UpdateUserUseCase,
    DeleteUserUseCase
)
<<<<<<< HEAD
from usecases.chatbot_use_cases import (
=======
from src.usecases.group_use_cases import (
    ListGroupsUseCase,
    GetGroupUseCase,
    CreateGroupUseCase,
    UpdateGroupUseCase,
    DeleteGroupUseCase
)
from src.usecases.chatbot_use_cases import (
>>>>>>> 63510a70
    ListChatbotsUseCase,
    GetChatbotUseCase,
    CreateChatbotUseCase,
    UpdateChatbotUseCase,
    DeleteChatbotUseCase
)
from usecases.conversation_use_cases import (
    ListConversationsUseCase,
    GetConversationUseCase,
    CreateConversationUseCase,
    CreateMessageUseCase,
    DeleteConversationUseCase
)


# Infrastructure dependencies
def get_jwt_handler() -> JWTHandler:
    """Get JWT handler instance."""
    return JWTHandler()


# Repository dependencies (return interfaces, not implementations)
def get_user_repository(
    session: AsyncSession = Depends(get_db_session)
) -> UserRepository:
    """Get user repository instance."""
    return UserRepositoryImpl(session)


def get_chatbot_repository(
    session: AsyncSession = Depends(get_db_session)
) -> ChatbotRepository:
    """Get chatbot repository instance."""
    return ChatbotRepositoryImpl(session)


def get_conversation_repository(
    session: AsyncSession = Depends(get_db_session)
) -> ConversationRepository:
    """Get conversation repository instance."""
    return ConversationRepositoryImpl(session)


def get_message_repository(
    session: AsyncSession = Depends(get_db_session)
) -> MessageRepository:
    """Get message repository instance."""
    return MessageRepositoryImpl(session)


<<<<<<< HEAD
# Service dependencies (use interfaces)
=======
def get_group_repository(
    session: AsyncSession = Depends(get_db_session)
) -> GroupRepositoryImpl:
    """Get group repository instance."""
    return GroupRepositoryImpl(session)


def get_user_group_repository(
    session: AsyncSession = Depends(get_db_session)
) -> UserGroupRepositoryImpl:
    """Get user-group repository instance."""
    return UserGroupRepositoryImpl(session)


def get_group_chatbot_repository(
    session: AsyncSession = Depends(get_db_session)
) -> GroupChatbotRepositoryImpl:
    """Get group-chatbot repository instance."""
    return GroupChatbotRepositoryImpl(session)


def get_user_chatbot_repository(
    session: AsyncSession = Depends(get_db_session)
) -> UserChatbotRepositoryImpl:
    """Get user-chatbot repository instance."""
    return UserChatbotRepositoryImpl(session)


# Service dependencies
>>>>>>> 63510a70
def get_auth_service(
    user_repository: UserRepository = Depends(get_user_repository),
    jwt_handler: JWTHandler = Depends(get_jwt_handler)
) -> AuthService:
    """Get auth service instance."""
    return AuthService(user_repository, jwt_handler)


def get_user_service(
<<<<<<< HEAD
    user_repository: UserRepository = Depends(get_user_repository)
=======
    user_repository: UserRepositoryImpl = Depends(get_user_repository),
    user_group_repository: UserGroupRepositoryImpl = Depends(get_user_group_repository),
    group_repository: GroupRepositoryImpl = Depends(get_group_repository)
>>>>>>> 63510a70
) -> UserService:
    """Get user service instance."""
    return UserService(user_repository, user_group_repository, group_repository)


def get_chatbot_service(
<<<<<<< HEAD
    chatbot_repository: ChatbotRepository = Depends(get_chatbot_repository)
=======
    chatbot_repository: ChatbotRepositoryImpl = Depends(get_chatbot_repository),
    group_chatbot_repository: GroupChatbotRepositoryImpl = Depends(get_group_chatbot_repository),
    user_chatbot_repository: UserChatbotRepositoryImpl = Depends(get_user_chatbot_repository),
    group_repository: GroupRepositoryImpl = Depends(get_group_repository),
    user_repository: UserRepositoryImpl = Depends(get_user_repository)
>>>>>>> 63510a70
) -> ChatbotService:
    """Get chatbot service instance."""
    return ChatbotService(
        chatbot_repository,
        group_chatbot_repository,
        user_chatbot_repository,
        group_repository,
        user_repository
    )


def get_conversation_service(
    conversation_repository: ConversationRepository = Depends(get_conversation_repository),
    message_repository: MessageRepository = Depends(get_message_repository)
) -> ConversationService:
    """Get conversation service instance."""
    return ConversationService(conversation_repository, message_repository)


def get_group_service(
    group_repository: GroupRepositoryImpl = Depends(get_group_repository),
    user_group_repository: UserGroupRepositoryImpl = Depends(get_user_group_repository)
) -> GroupService:
    """Get group service instance."""
    return GroupService(group_repository, user_group_repository)


# Auth use cases
def get_login_use_case(
    auth_service: AuthService = Depends(get_auth_service)
) -> LoginUseCase:
    """Get login use case instance."""
    return LoginUseCase(auth_service)


def get_register_use_case(
    auth_service: AuthService = Depends(get_auth_service)
) -> RegisterUseCase:
    """Get register use case instance."""
    return RegisterUseCase(auth_service)


# User use cases
def get_current_user_use_case(
    user_service: UserService = Depends(get_user_service)
) -> GetCurrentUserUseCase:
    """Get current user use case instance."""
    return GetCurrentUserUseCase(user_service)


def get_list_users_use_case(
    user_service: UserService = Depends(get_user_service)
) -> ListUsersUseCase:
    """Get list users use case instance."""
    return ListUsersUseCase(user_service)


def get_user_use_case(
    user_service: UserService = Depends(get_user_service)
) -> GetUserUseCase:
    """Get user use case instance."""
    return GetUserUseCase(user_service)


def get_create_user_use_case(
    user_service: UserService = Depends(get_user_service)
) -> CreateUserUseCase:
    """Get create user use case instance."""
    return CreateUserUseCase(user_service)


def get_update_user_use_case(
    user_service: UserService = Depends(get_user_service)
) -> UpdateUserUseCase:
    """Get update user use case instance."""
    return UpdateUserUseCase(user_service)


def get_delete_user_use_case(
    user_service: UserService = Depends(get_user_service)
) -> DeleteUserUseCase:
    """Get delete user use case instance."""
    return DeleteUserUseCase(user_service)


# Group use cases
def get_list_groups_use_case(
    group_service: GroupService = Depends(get_group_service)
) -> ListGroupsUseCase:
    """Get list groups use case instance."""
    return ListGroupsUseCase(group_service)


def get_group_use_case(
    group_service: GroupService = Depends(get_group_service)
) -> GetGroupUseCase:
    """Get group use case instance."""
    return GetGroupUseCase(group_service)


def get_create_group_use_case(
    group_service: GroupService = Depends(get_group_service)
) -> CreateGroupUseCase:
    """Get create group use case instance."""
    return CreateGroupUseCase(group_service)


def get_update_group_use_case(
    group_service: GroupService = Depends(get_group_service)
) -> UpdateGroupUseCase:
    """Get update group use case instance."""
    return UpdateGroupUseCase(group_service)


def get_delete_group_use_case(
    group_service: GroupService = Depends(get_group_service)
) -> DeleteGroupUseCase:
    """Get delete group use case instance."""
    return DeleteGroupUseCase(group_service)


# Chatbot use cases
def get_list_chatbots_use_case(
    chatbot_service: ChatbotService = Depends(get_chatbot_service)
) -> ListChatbotsUseCase:
    """Get list chatbots use case instance."""
    return ListChatbotsUseCase(chatbot_service)


def get_chatbot_use_case(
    chatbot_service: ChatbotService = Depends(get_chatbot_service)
) -> GetChatbotUseCase:
    """Get chatbot use case instance."""
    return GetChatbotUseCase(chatbot_service)


def get_create_chatbot_use_case(
    chatbot_service: ChatbotService = Depends(get_chatbot_service)
) -> CreateChatbotUseCase:
    """Get create chatbot use case instance."""
    return CreateChatbotUseCase(chatbot_service)


def get_update_chatbot_use_case(
    chatbot_service: ChatbotService = Depends(get_chatbot_service)
) -> UpdateChatbotUseCase:
    """Get update chatbot use case instance."""
    return UpdateChatbotUseCase(chatbot_service)


def get_delete_chatbot_use_case(
    chatbot_service: ChatbotService = Depends(get_chatbot_service)
) -> DeleteChatbotUseCase:
    """Get delete chatbot use case instance."""
    return DeleteChatbotUseCase(chatbot_service)


# Conversation use cases
def get_list_conversations_use_case(
    conversation_service: ConversationService = Depends(get_conversation_service)
) -> ListConversationsUseCase:
    """Get list conversations use case instance."""
    return ListConversationsUseCase(conversation_service)


def get_conversation_use_case(
    conversation_service: ConversationService = Depends(get_conversation_service)
) -> GetConversationUseCase:
    """Get conversation use case instance."""
    return GetConversationUseCase(conversation_service)


def get_create_conversation_use_case(
    conversation_service: ConversationService = Depends(get_conversation_service)
) -> CreateConversationUseCase:
    """Get create conversation use case instance."""
    return CreateConversationUseCase(conversation_service)


def get_create_message_use_case(
    conversation_service: ConversationService = Depends(get_conversation_service)
) -> CreateMessageUseCase:
    """Get create message use case instance."""
    return CreateMessageUseCase(conversation_service)


def get_delete_conversation_use_case(
    conversation_service: ConversationService = Depends(get_conversation_service)
) -> DeleteConversationUseCase:
    """Get delete conversation use case instance."""
    return DeleteConversationUseCase(conversation_service)


def get_bedrock_client() -> BedrockClient:
    """Get Bedrock client instance."""
    return BedrockClient()

def get_vector_store_service() -> VectorStoreService:
    """Get vector store service instance."""
    vector_store_instance = VectorStoreFactory.create()
    return VectorStoreService(vector_store_instance)

def get_knowledge_base_service(
    bedrock_client: BedrockClient = Depends(get_bedrock_client)
) -> IKnowledgeBaseService:
    """Get Knowledge Base service instance."""
    return BedrockKnowledgeBaseService(bedrock_client)


def get_rag_service(
    knowledge_base_service: IKnowledgeBaseService = Depends(get_knowledge_base_service)
) -> IRAGService:
    """Get RAG service instance with direct LLM provider."""
    from infrastructure.ai_services.factory import LLMFactory
    llm_provider = LLMFactory.create()  # Direct provider
    return RAGService(knowledge_base_service, llm_provider)

# Document services and repositories
from shared.interfaces.repositories.document_repository import DocumentRepository
from infrastructure.postgresql.repositories import DocumentRepositoryImpl
from shared.interfaces.services.storage.file_storage_service import IFileStorageService
from infrastructure.s3.s3_file_storage_service import S3FileStorageService
from shared.interfaces.services.upload.document_upload_service import IDocumentUploadService
from application.services.document_upload_service import DocumentUploadService

def get_document_repository(
    session: AsyncSession = Depends(get_db_session)
) -> DocumentRepository:
    """Get document repository instance."""
    return DocumentRepositoryImpl(session)

def get_file_storage_service() -> IFileStorageService:
    """Get file storage service instance."""
    return S3FileStorageService()

def get_document_upload_service(
    file_storage: IFileStorageService = Depends(get_file_storage_service),
    document_repository: DocumentRepository = Depends(get_document_repository)
) -> IDocumentUploadService:
    """Get document upload service instance."""
    return DocumentUploadService(file_storage, document_repository)

# Document use cases
def get_upload_document_use_case(
    upload_service: IDocumentUploadService = Depends(get_document_upload_service)
):
    """Get upload document use case."""
    from usecases.document_use_cases import UploadDocumentUseCase
    return UploadDocumentUseCase(upload_service)

def get_delete_document_use_case(
    upload_service: IDocumentUploadService = Depends(get_document_upload_service)
):
    """Get delete document use case."""
    from usecases.document_use_cases import DeleteDocumentUseCase
    return DeleteDocumentUseCase(upload_service)

def get_list_user_documents_use_case(
    document_repository: DocumentRepository = Depends(get_document_repository)
):
    """Get list user documents use case."""
    from usecases.document_use_cases import ListUserDocumentsUseCase
    return ListUserDocumentsUseCase(document_repository)

# RAG Use Cases
def get_chat_with_documents_use_case(
    rag_service: IRAGService = Depends(get_rag_service)
):
    """Get chat with documents use case."""
    from usecases.rag_use_cases import ChatWithDocumentsUseCase
    return ChatWithDocumentsUseCase(rag_service)

def get_semantic_search_use_case(
    rag_service: IRAGService = Depends(get_rag_service)
):
    """Get semantic search use case."""
    from usecases.rag_use_cases import SemanticSearchUseCase
    return SemanticSearchUseCase(rag_service)

def get_retrieve_contexts_use_case(
    rag_service: IRAGService = Depends(get_rag_service)
):
    """Get retrieve contexts use case."""
    from usecases.rag_use_cases import RetrieveContextsUseCase
    return RetrieveContextsUseCase(rag_service)<|MERGE_RESOLUTION|>--- conflicted
+++ resolved
@@ -6,7 +6,6 @@
 
 from fastapi import Depends
 from sqlalchemy.ext.asyncio import AsyncSession
-<<<<<<< HEAD
 from infrastructure.postgresql.connection import get_db_session
 from infrastructure.auth.jwt_handler import JWTHandler
 from core.config import settings
@@ -27,46 +26,37 @@
 from shared.interfaces.repositories.chatbot_repository import ChatbotRepository
 from shared.interfaces.repositories.conversation_repository import ConversationRepository
 from shared.interfaces.repositories.message_repository import MessageRepository
+from shared.interfaces.repositories.group_repository import GroupRepository
+from shared.interfaces.repositories.user_group_repository import UserGroupRepository
+from shared.interfaces.repositories.group_chatbot_repository import GroupChatbotRepository
+from shared.interfaces.repositories.user_chatbot_repository import UserChatbotRepository
 
 # Repository Implementations
 from infrastructure.postgresql.repositories import (
     UserRepositoryImpl,
     ChatbotRepositoryImpl,
-=======
-from src.infrastructure.postgresql.pg_client import get_db_session
-from src.infrastructure.auth.jwt_handler import JWTHandler
-from src.core.config import settings
-
-# Repositories
-from src.infrastructure.postgresql.user_repository_impl import UserRepositoryImpl
-from src.infrastructure.postgresql.group_repository_impl import GroupRepositoryImpl
-from src.infrastructure.postgresql.user_group_repository_impl import UserGroupRepositoryImpl
-from src.infrastructure.postgresql.chatbot_repository_impl import ChatbotRepositoryImpl
-from src.infrastructure.postgresql.group_chatbot_repository_impl import GroupChatbotRepositoryImpl
-from src.infrastructure.postgresql.user_chatbot_repository_impl import UserChatbotRepositoryImpl
-from src.infrastructure.postgresql.conversation_repository_impl import (
->>>>>>> 63510a70
     ConversationRepositoryImpl,
-    MessageRepositoryImpl
+    MessageRepositoryImpl,
+    GroupRepositoryImpl,
+    UserGroupRepositoryImpl,
+    GroupChatbotRepositoryImpl,
+    UserChatbotRepositoryImpl
 )
 
 # Services
-<<<<<<< HEAD
 from application.services.auth_service import AuthService
 from application.services.user_service import UserService
 from application.services.chatbot_service import ChatbotService
 from application.services.conversation_service import ConversationService
-=======
-from src.application.services.auth_service import AuthService
-from src.application.services.user_service import UserService
-from src.application.services.group_service import GroupService
-from src.application.services.chatbot_service import ChatbotService
-from src.application.services.conversation_service import ConversationService
->>>>>>> 63510a70
+from application.services.auth_service import AuthService
+from application.services.user_service import UserService
+from application.services.group_service import GroupService
+from application.services.chatbot_service import ChatbotService
+from application.services.conversation_service import ConversationService
 
 # Use Cases
 from usecases.auth_use_cases import LoginUseCase, RegisterUseCase
-from usecases.user_use_cases import (
+from src.usecases.user_use_cases import (
     GetCurrentUserUseCase,
     ListUsersUseCase,
     GetUserUseCase,
@@ -74,18 +64,21 @@
     UpdateUserUseCase,
     DeleteUserUseCase
 )
-<<<<<<< HEAD
 from usecases.chatbot_use_cases import (
-=======
-from src.usecases.group_use_cases import (
+    ListChatbotsUseCase,
+    GetChatbotUseCase,
+    CreateChatbotUseCase,
+    UpdateChatbotUseCase,
+    DeleteChatbotUseCase
+)
+from usecases.group_use_cases import (
     ListGroupsUseCase,
     GetGroupUseCase,
     CreateGroupUseCase,
     UpdateGroupUseCase,
     DeleteGroupUseCase
 )
-from src.usecases.chatbot_use_cases import (
->>>>>>> 63510a70
+from usecases.chatbot_use_cases import (
     ListChatbotsUseCase,
     GetChatbotUseCase,
     CreateChatbotUseCase,
@@ -136,39 +129,35 @@
     return MessageRepositoryImpl(session)
 
 
-<<<<<<< HEAD
-# Service dependencies (use interfaces)
-=======
 def get_group_repository(
     session: AsyncSession = Depends(get_db_session)
-) -> GroupRepositoryImpl:
+) -> GroupRepository:
     """Get group repository instance."""
     return GroupRepositoryImpl(session)
 
 
 def get_user_group_repository(
     session: AsyncSession = Depends(get_db_session)
-) -> UserGroupRepositoryImpl:
+) -> UserGroupRepository:
     """Get user-group repository instance."""
     return UserGroupRepositoryImpl(session)
 
 
 def get_group_chatbot_repository(
     session: AsyncSession = Depends(get_db_session)
-) -> GroupChatbotRepositoryImpl:
+) -> GroupChatbotRepository:
     """Get group-chatbot repository instance."""
     return GroupChatbotRepositoryImpl(session)
 
 
 def get_user_chatbot_repository(
     session: AsyncSession = Depends(get_db_session)
-) -> UserChatbotRepositoryImpl:
+) -> UserChatbotRepository:
     """Get user-chatbot repository instance."""
     return UserChatbotRepositoryImpl(session)
 
 
-# Service dependencies
->>>>>>> 63510a70
+# Service dependencies (use interfaces)
 def get_auth_service(
     user_repository: UserRepository = Depends(get_user_repository),
     jwt_handler: JWTHandler = Depends(get_jwt_handler)
@@ -178,28 +167,20 @@
 
 
 def get_user_service(
-<<<<<<< HEAD
-    user_repository: UserRepository = Depends(get_user_repository)
-=======
-    user_repository: UserRepositoryImpl = Depends(get_user_repository),
-    user_group_repository: UserGroupRepositoryImpl = Depends(get_user_group_repository),
-    group_repository: GroupRepositoryImpl = Depends(get_group_repository)
->>>>>>> 63510a70
+    user_repository: UserRepository = Depends(get_user_repository),
+    group_repository: GroupRepository = Depends(get_group_repository),
+    user_group_repository: UserGroupRepository = Depends(get_user_group_repository),
 ) -> UserService:
     """Get user service instance."""
     return UserService(user_repository, user_group_repository, group_repository)
 
 
 def get_chatbot_service(
-<<<<<<< HEAD
-    chatbot_repository: ChatbotRepository = Depends(get_chatbot_repository)
-=======
-    chatbot_repository: ChatbotRepositoryImpl = Depends(get_chatbot_repository),
-    group_chatbot_repository: GroupChatbotRepositoryImpl = Depends(get_group_chatbot_repository),
-    user_chatbot_repository: UserChatbotRepositoryImpl = Depends(get_user_chatbot_repository),
-    group_repository: GroupRepositoryImpl = Depends(get_group_repository),
-    user_repository: UserRepositoryImpl = Depends(get_user_repository)
->>>>>>> 63510a70
+    chatbot_repository: ChatbotRepository = Depends(get_chatbot_repository),
+    group_chatbot_repository: GroupChatbotRepository = Depends(get_group_chatbot_repository),
+    user_chatbot_repository: UserChatbotRepository = Depends(get_user_chatbot_repository),
+    group_repository: GroupRepository = Depends(get_group_repository),
+    user_repository: UserRepository = Depends(get_user_repository)
 ) -> ChatbotService:
     """Get chatbot service instance."""
     return ChatbotService(
@@ -220,8 +201,8 @@
 
 
 def get_group_service(
-    group_repository: GroupRepositoryImpl = Depends(get_group_repository),
-    user_group_repository: UserGroupRepositoryImpl = Depends(get_user_group_repository)
+    group_repository: GroupRepository = Depends(get_group_repository),
+    user_group_repository: UserGroupRepository = Depends(get_user_group_repository)
 ) -> GroupService:
     """Get group service instance."""
     return GroupService(group_repository, user_group_repository)
