--- conflicted
+++ resolved
@@ -33,11 +33,7 @@
     """Chatbot creation request."""
     name: str = Field(..., min_length=3)
     description: Optional[str] = None
-<<<<<<< HEAD
-    model: str = Field(..., min_length=1)
-=======
     model_id: int = Field(..., description="ID of the AI model to use")
->>>>>>> cc5699f8
     temperature: Decimal = Field(default=0.7, ge=0, le=2)
     max_tokens: int = Field(default=2048, gt=0)
     top_p: Decimal = Field(default=1.0, ge=0, le=1)
@@ -75,12 +71,8 @@
     id: int
     name: str
     description: Optional[str]
-<<<<<<< HEAD
-    model: str
-=======
     model_id: int
     model_name: str = Field(..., description="Name of the AI model")
->>>>>>> cc5699f8
     temperature: Decimal
     max_tokens: int
     top_p: Decimal
