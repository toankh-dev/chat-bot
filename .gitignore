--- conflicted
+++ resolved
@@ -91,9 +91,6 @@
 *.tmp
 
 docs/
-<<<<<<< HEAD
-.claude/
-=======
 .claude/
 # Local file storage (development)
 local_storage/
@@ -101,5 +98,4 @@
 *.py[cod]
 *$py.class
 *.so
-.Python
->>>>>>> 2b6cb913
+.Python