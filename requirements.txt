--- conflicted
+++ resolved
@@ -9,11 +9,8 @@
 sqlalchemy[asyncio]==2.0.23
 asyncpg==0.29.0
 alembic==1.13.0
-<<<<<<< HEAD
+psycopg2-binary==2.9.9  # Required for Alembic migrations
 chromadb==1.3.4
-=======
-psycopg2-binary==2.9.9  # Required for Alembic migrations
->>>>>>> 63510a70
 
 # AWS
 # Note: aioboto3 manages boto3/botocore versions, so we let it handle the dependencies
@@ -26,10 +23,6 @@
 python-jose[cryptography]==3.3.0
 passlib[bcrypt]==1.7.4
 python-multipart==0.0.6
-
-# WebSocket
-python-socketio==5.10.0
-websockets==12.0
 
 # Logging
 python-json-logger==2.0.7
